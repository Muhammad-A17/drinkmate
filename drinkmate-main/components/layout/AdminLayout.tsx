--- conflicted
+++ resolved
@@ -225,14 +225,11 @@
         icon: <MessageSquare className="w-5 h-5" />
       },
       {
-<<<<<<< HEAD
-=======
         name: language === 'AR' ? 'حالة طلبات السحب' : 'PR Status',
         href: "/admin/pr-status",
         icon: <GitPullRequest className="w-5 h-5" />
       },
     { 
->>>>>>> 19db63d7
       name: "Contact Settings", 
       href: "/admin/contact-settings", 
       icon: <Wrench className="w-5 h-5" /> 
