import type { Metadata } from "next"
import { cairo, montserrat, notoSans, notoArabic } from "@/lib/fonts"
import "./globals.css"
import { TranslationProvider } from "@/lib/translation-context"
import { CartProvider } from "@/lib/cart-context"
import { AuthProvider } from "@/lib/auth-context"
import { SocketProvider } from "@/lib/socket-context"
import SWRProvider from "@/lib/swr-provider"
import SecurityMiddleware from "./security-middleware"
import FontProvider from "@/components/layout/FontProvider"
import { Providers } from "@/components/providers"
import { suppressHydrationWarnings } from "@/lib/suppress-hydration-warnings"
// Suppress hydration warnings caused by browser extensions
typeof window !== 'undefined' && suppressHydrationWarnings()

export const viewport = {
  width: 'device-width',
  initialScale: 1,
  maximumScale: 5,
  colorScheme: 'light',
  themeColor: [
    { media: '(prefers-color-scheme: light)', color: '#12d6fa' },
    { media: '(prefers-color-scheme: dark)', color: '#0bc4e8' },
  ],
}

export const metadata: Metadata = {
  title: "DrinkMate - Premium Soda Makers & Flavors | Create Carbonated Drinks at Home",
  description: "Discover premium DrinkMate soda makers, natural Italian flavors, and CO2 cylinders. Create delicious carbonated beverages at home with our innovative carbonation technology. Free shipping available!",
  metadataBase: new URL(process.env.NEXT_PUBLIC_SITE_URL || 'https://drinkmates.vercel.app'),
  robots: {
    index: true,
    follow: true,
    googleBot: {
      index: true,
      follow: true,
      'max-image-preview': 'large',
      'max-snippet': -1,
      'max-video-preview': -1,
    },
  },
  verification: {
    google: process.env.GOOGLE_VERIFICATION_TOKEN,
    yandex: process.env.YANDEX_VERIFICATION_TOKEN,
    yahoo: process.env.YAHOO_VERIFICATION_TOKEN,
  },
  alternates: {
    canonical: '/',
    languages: {
      'en-US': '/en-US',
      'ar-AE': '/ar-AE',
    },
  },
  openGraph: {
    type: 'website',
    locale: 'en_US',
    url: process.env.NEXT_PUBLIC_SITE_URL || 'https://drinkmates.vercel.app',
    siteName: 'DrinkMate',
    title: 'DrinkMate - Premium Soda Makers & Flavors',
    description: 'Create delicious carbonated beverages at home with DrinkMate soda makers, premium Italian flavors, and CO2 cylinders. Free shipping and 30-day money-back guarantee.',
    images: [
      {
        url: '/images/drinkmate-og-image.jpg',
        width: 1200,
        height: 630,
        alt: 'DrinkMate Premium Soda Makers and Flavors',
        type: 'image/jpeg',
      },
    ],
  },
  twitter: {
    card: 'summary_large_image',
    title: 'DrinkMate - Premium Soda Makers & Flavors',
    description: 'Create delicious carbonated beverages at home with DrinkMate soda makers, premium Italian flavors, and CO2 cylinders.',
    images: ['/images/drinkmate-twitter-image.jpg'],
    creator: '@drinkmate',
    site: '@drinkmate',
  },
  keywords: [
    'soda maker', 'carbonated drinks', 'CO2 cylinders', 'drink flavors', 
    'homemade soda', 'sparkling water', 'DrinkMate', 'beverage maker',
    'carbonation', 'home carbonation', 'soda stream alternative', 'flavored sparkling water',
    'Italian flavors', 'premium beverages', 'carbonated water maker', 'sparkling water maker',
    'soda machine', 'beverage carbonator', 'CO2 refill', 'drink carbonation'
  ],
  authors: [{ name: 'DrinkMate Team', url: 'https://drinkmates.vercel.app' }],
  category: 'Home Appliances',
  applicationName: 'DrinkMate',
  generator: 'Next.js',
  referrer: 'origin-when-cross-origin',
  manifest: '/manifest.json',
  icons: {
    icon: [
      { url: '/favicon-16x16.png', sizes: '16x16', type: 'image/png' },
      { url: '/favicon-32x32.png', sizes: '32x32', type: 'image/png' },
    ],
    apple: [
      { url: '/apple-touch-icon.png', sizes: '180x180', type: 'image/png' },
    ],
    other: [
      { rel: 'mask-icon', url: '/safari-pinned-tab.svg', color: '#12d6fa' },
    ],
  },
}

export default function RootLayout({
  children,
}: {
  children: React.ReactNode
}) {
  return (
    <html 
      lang="en" 
      dir="ltr"
      suppressHydrationWarning
      className={[
        cairo.variable,
        montserrat.variable,
        notoSans.variable,
        notoArabic.variable,
      ].join(' ')}
    >
      <head>
        <link rel="icon" href="/favicon.ico" sizes="any" />
        
        {/* Preconnect to important domains for performance */}
        <link rel="preconnect" href="https://res.cloudinary.com" />
        <link rel="preconnect" href="https://fonts.googleapis.com" />
        <link rel="preconnect" href="https://fonts.gstatic.com" crossOrigin="anonymous" />
        
        {/* Security-related meta tags */}
        <meta httpEquiv="X-UA-Compatible" content="IE=edge" />
        <meta name="referrer" content="strict-origin-when-cross-origin" />
        <meta httpEquiv="Content-Security-Policy" content={process.env.NODE_ENV === 'development' 
          ? "default-src 'self'; script-src 'self' 'unsafe-inline' 'unsafe-eval' https://www.youtube.com https://www.googletagmanager.com; style-src 'self' 'unsafe-inline' https://fonts.googleapis.com; img-src 'self' data: https: blob:; font-src 'self' https://fonts.gstatic.com; connect-src 'self' http://localhost:3000 https://api.cloudinary.com https://www.youtube.com https://drinkmates.onrender.com ws://localhost:*; media-src 'self' https://www.youtube.com https://res.cloudinary.com; frame-src 'self' https://www.youtube.com; object-src 'self' data:; base-uri 'self'; form-action 'self';"
          : "default-src 'self'; script-src 'self' 'unsafe-inline' https://www.youtube.com https://www.googletagmanager.com; style-src 'self' 'unsafe-inline' https://fonts.googleapis.com; img-src 'self' data: https: blob:; font-src 'self' https://fonts.gstatic.com; connect-src 'self' http://localhost:3000 https://api.cloudinary.com https://www.youtube.com https://drinkmates.onrender.com; media-src 'self' https://www.youtube.com https://res.cloudinary.com; frame-src 'self' https://www.youtube.com; object-src 'self' data:; base-uri 'self'; form-action 'self';"
        } />
        
        {/* Schema.org structured data for rich results */}
        <script type="application/ld+json" dangerouslySetInnerHTML={{ __html: JSON.stringify({
          '@context': 'https://schema.org',
          '@type': 'Organization',
          'name': 'DrinkMate',
          'url': process.env.NEXT_PUBLIC_SITE_URL || 'https://drinkmates.vercel.app',
          'logo': `${process.env.NEXT_PUBLIC_SITE_URL || 'https://drinkmates.vercel.app'}/logo.png`,
          'description': 'Premium soda makers, natural Italian flavors, and CO2 cylinders for creating delicious carbonated beverages at home.',
          'foundingDate': '2020',
          'sameAs': [
            'https://facebook.com/drinkmate',
            'https://twitter.com/drinkmate',
            'https://instagram.com/drinkmate',
            'https://youtube.com/drinkmate'
          ],
          'contactPoint': {
            '@type': 'ContactPoint',
            'telephone': '+1-555-555-5555',
            'contactType': 'customer service',
            'availableLanguage': ['English', 'Arabic'],
            'areaServed': 'US',
            'hoursAvailable': {
              '@type': 'OpeningHoursSpecification',
              'dayOfWeek': ['Monday', 'Tuesday', 'Wednesday', 'Thursday', 'Friday'],
              'opens': '09:00',
              'closes': '17:00'
            }
          },
          'address': {
            '@type': 'PostalAddress',
            'addressCountry': 'US'
          },
          'potentialAction': {
            '@type': 'SearchAction',
            'target': {
              '@type': 'EntryPoint',
              'urlTemplate': `${process.env.NEXT_PUBLIC_SITE_URL || 'https://drinkmates.vercel.app'}/search?q={search_term_string}`
            },
            'query-input': 'required name=search_term_string'
          }
        }) }} />
        
        {/* Website structured data */}
        <script type="application/ld+json" dangerouslySetInnerHTML={{ __html: JSON.stringify({
          '@context': 'https://schema.org',
          '@type': 'WebSite',
          'name': 'DrinkMate',
          'url': process.env.NEXT_PUBLIC_SITE_URL || 'https://drinkmates.vercel.app',
          'description': 'Premium soda makers and carbonation solutions for home use',
          'publisher': {
            '@type': 'Organization',
            'name': 'DrinkMate'
          },
          'potentialAction': {
            '@type': 'SearchAction',
            'target': {
              '@type': 'EntryPoint',
              'urlTemplate': `${process.env.NEXT_PUBLIC_SITE_URL || 'https://drinkmates.vercel.app'}/search?q={search_term_string}`
            },
            'query-input': 'required name=search_term_string'
          }
        }) }} />
      </head>
      <body className="font-primary" suppressHydrationWarning>
        <SecurityMiddleware>
          <TranslationProvider>
            <FontProvider />
            <CartProvider>
              <AuthProvider>
<<<<<<< HEAD
                <SocketProvider>
                  <SWRProvider>
                    <Providers>
                      {children}
                    </Providers>
                  </SWRProvider>
                </SocketProvider>
=======
                <SWRProvider>
                  <Providers>
                    <div suppressHydrationWarning>{children}</div>
                  </Providers>
                </SWRProvider>
>>>>>>> 43b9460e
              </AuthProvider>
            </CartProvider>
          </TranslationProvider>
        </SecurityMiddleware>
      </body>
    </html>
  )
}<|MERGE_RESOLUTION|>--- conflicted
+++ resolved
@@ -205,21 +205,13 @@
             <FontProvider />
             <CartProvider>
               <AuthProvider>
-<<<<<<< HEAD
                 <SocketProvider>
                   <SWRProvider>
                     <Providers>
-                      {children}
+                      <div suppressHydrationWarning>{children}</div>
                     </Providers>
                   </SWRProvider>
                 </SocketProvider>
-=======
-                <SWRProvider>
-                  <Providers>
-                    <div suppressHydrationWarning>{children}</div>
-                  </Providers>
-                </SWRProvider>
->>>>>>> 43b9460e
               </AuthProvider>
             </CartProvider>
           </TranslationProvider>
