"use client"

import React, { useState, useEffect, useCallback, useMemo } from 'react'
import AdminLayout from '@/components/layout/AdminLayout'
import { Card, CardContent, CardHeader, CardTitle } from '@/components/ui/card'
import { Button, type ButtonProps } from '@/components/ui/button'
import { Input } from '@/components/ui/input'
import { Badge } from '@/components/ui/badge'
import { Tabs, TabsContent, TabsList, TabsTrigger } from '@/components/ui/tabs'
import { Select, SelectContent, SelectItem, SelectTrigger, SelectValue } from '@/components/ui/select'
import { Textarea } from '@/components/ui/textarea'
import { 
  Dialog,
  DialogContent,
  DialogDescription,
  DialogFooter,
  DialogHeader,
  DialogTitle,
} from '@/components/ui/dialog'
import { 
  DropdownMenu,
  DropdownMenuContent,
  DropdownMenuItem,
  DropdownMenuSeparator,
  DropdownMenuTrigger,
} from '@/components/ui/dropdown-menu'
import { 
  MessageSquare, 
  Search, 
  Send, 
  Phone, 
  Mail, 
  Clock, 
  User, 
  AlertCircle,
  CheckCircle,
  XCircle,
  Eye,
  Reply,
  Archive,
  Ticket,
  Trash2,
  Bell,
  BellOff,
  Settings,
  Download,
  Tag,
  Star,
  Users,
  MessageCircle,
  Zap,
  Activity,
  RefreshCw,
  Loader2,
  MoreHorizontal,
  Edit,
  X,
  ChevronDown,
  ChevronUp,
  Play,
  Pause,
  ArrowRight,
  ArrowLeft,
  Smile,
  Paperclip,
  Mic,
  Video,
  Copy,
  ExternalLink,
  Shield,
  TrendingUp,
  BarChart3,
  Filter,
  SortAsc,
  SortDesc,
  Plus,
  Minus,
  Circle,
  Square,
  Triangle,
  Hexagon,
  Flag
} from 'lucide-react'
import { useAuth } from '@/lib/auth-context'
import { useTranslation } from '@/lib/translation-context'
import { useSocket } from '@/lib/socket-context'
import { io } from 'socket.io-client'
import ModernAdminChatWidget from '@/components/chat/ModernAdminChatWidget'
import VirtualizedConversationList from '@/components/chat/VirtualizedConversationList'
import VirtualizedMessageList from '@/components/chat/VirtualizedMessageList'
import LazyChatWidget from '@/components/chat/LazyChatWidget'
import Link from 'next/link'
import { toast } from 'sonner'
import { cn } from '@/lib/utils'
<<<<<<< HEAD

// Types
interface Conversation {
  id: string
  customer: {
    id: string
    name: string
    email: string
    phone?: string
    avatar?: string
    language: string
    timezone: string
    lastSeen: string
  }
  channel: 'web' | 'whatsapp' | 'email'
  status: 'active' | 'waiting_customer' | 'waiting_agent' | 'snoozed' | 'closed' | 'converted'
  priority: 'low' | 'medium' | 'high' | 'urgent'
  assigneeId?: string
  assignee?: {
    id: string
    name: string
    avatar?: string
  }
  lastMessage: {
    content: string
    timestamp: string
    sender: 'customer' | 'agent'
  }
  sla: {
    firstResponse: number // seconds remaining
    resolution: number // seconds remaining
  }
  tags: string[]
  createdAt: string
  updatedAt: string
  messages: Message[]
  commerce?: {
    latestOrder?: any
    subscription?: any
    co2Cylinders?: any[]
    addresses?: any[]
    openTickets?: any[]
  }
}

interface Message {
  id: string
  content: string
  sender: 'customer' | 'agent'
  timestamp: string
  isNote?: boolean
  attachments?: any[]
  readAt?: string
}
=======
import { Message, Conversation } from '@/types/chat'
import { simpleETAService, SimpleETA } from '@/lib/simple-eta-service'
>>>>>>> 9595013e

interface Agent {
  id: string
  name: string
  email: string
  avatar?: string
  status: 'online' | 'away' | 'busy' | 'offline'
  currentChats: number
  maxChats: number
}

interface ChatStats {
  total: number
  active: number
  waiting: number
  closed: number
  unassigned: number
  slaBreach: number
  avgResponseTime: number
  avgResolutionTime: number
}

export default function ChatManagementPage() {
  const { user, isAuthenticated } = useAuth()
  const { isRTL } = useTranslation()
  const { socket: contextSocket, isConnected: contextConnected } = useSocket()
  
  // Fallback socket connection
  const [fallbackSocket, setFallbackSocket] = useState<any>(null)
  const [fallbackConnected, setFallbackConnected] = useState(false)
  
  // Use context socket if available, otherwise use fallback
  const socket = contextSocket || fallbackSocket
  const isConnected = contextConnected || fallbackConnected
  
  // State
  const [conversations, setConversations] = useState<Conversation[]>([])
  const [selectedConversation, setSelectedConversation] = useState<Conversation | null>(null)
  const [agents, setAgents] = useState<Agent[]>([])
  const [stats, setStats] = useState<ChatStats>({
    total: 0,
    active: 0,
    waiting: 0,
    closed: 0,
    unassigned: 0,
    slaBreach: 0,
    avgResponseTime: 0,
    avgResolutionTime: 0
  })
  const [deletingConversation, setDeletingConversation] = useState<string | null>(null)
  const [sendingMessage, setSendingMessage] = useState(false)
  const [deletedConversations, setDeletedConversations] = useState<Set<string>>(new Set())
  const [responseETA, setResponseETA] = useState<SimpleETA | null>(null)
  const [etaLoading, setEtaLoading] = useState(false)
  
  // Queue tabs
  const [activeQueueTab, setActiveQueueTab] = useState<'my-inbox' | 'unassigned' | 'waiting-customer' | 'waiting-agent' | 'high-priority' | 'closed'>('unassigned')
  
  // UI state
  const [loading, setLoading] = useState(true)
  const [error, setError] = useState<string | null>(null)
  const [isDoNotDisturb, setIsDoNotDisturb] = useState(false)
  const [searchTerm, setSearchTerm] = useState('')
  const [selectedConversations, setSelectedConversations] = useState<string[]>([])
  
  // Conversation state
  const [newMessage, setNewMessage] = useState('')
  const [isInternalNote, setIsInternalNote] = useState(false)
  const [showCannedReplies, setShowCannedReplies] = useState(false)
  const [showChannelSwitch, setShowChannelSwitch] = useState(false)
  const [showTicketConversion, setShowTicketConversion] = useState(false)
  
  // Dialog states
  const [isSnoozeDialogOpen, setIsSnoozeDialogOpen] = useState(false)
  const [isAssignDialogOpen, setIsAssignDialogOpen] = useState(false)
  const [isPriorityDialogOpen, setIsPriorityDialogOpen] = useState(false)
  const [isTagDialogOpen, setIsTagDialogOpen] = useState(false)

  // Fetch real chat data
  const fetchChats = useCallback(async () => {
    try {
      setLoading(true)
      const token = localStorage.getItem('auth-token') || sessionStorage.getItem('auth-token')
      console.log('Fetching chats with token:', token ? 'present' : 'missing')
      
      const response = await fetch(`${process.env.NEXT_PUBLIC_API_URL || 'http://localhost:3000'}/chat`, {
        headers: {
          'Authorization': `Bearer ${token}`
        }
      })
      
      console.log('Chat fetch response status:', response.status)
      console.log('Chat fetch response headers:', Object.fromEntries(response.headers.entries()))
      
      if (response.ok) {
        const data = await response.json()
        console.log('Chat fetch response data:', data)
        const chatData = data.data.chats || []
        console.log('Chat data array:', chatData)
        
        // Transform chat data to conversation format
        const transformedChats: Conversation[] = chatData.map((chat: any) => ({
          id: chat._id,
          customer: {
            id: chat.customer.userId?._id || chat.customer._id || 'anonymous',
            name: chat.customer.name || (chat.customer.userId ? `${chat.customer.userId.firstName || ''} ${chat.customer.userId.lastName || ''}`.trim() : '') || 'Unknown Customer',
            email: chat.customer.email || 'no-email@example.com',
            phone: chat.customer.phone,
            language: 'en', // Default, could be enhanced
            timezone: 'Asia/Riyadh', // Default
            lastSeen: formatRelativeTime(chat.lastMessageAt)
          },
          channel: 'web', // Default for now, could be enhanced
          status: mapChatStatus(chat.status),
          priority: chat.priority || 'medium',
          assigneeId: chat.assignedTo?._id,
          assignee: chat.assignedTo ? {
            id: chat.assignedTo._id,
            name: `${chat.assignedTo.firstName} ${chat.assignedTo.lastName}`,
            avatar: chat.assignedTo.avatar
          } : undefined,
          lastMessage: {
            content: chat.messages && chat.messages.length > 0 
              ? chat.messages[chat.messages.length - 1].content 
              : 'No messages yet',
            timestamp: chat.lastMessageAt,
            sender: chat.messages && chat.messages.length > 0 
              ? chat.messages[chat.messages.length - 1].sender 
              : 'customer'
          },
          sla: {
            firstResponse: calculateSLA(chat.createdAt, chat.status),
            resolution: calculateResolutionSLA(chat.createdAt, chat.status)
          },
          tags: [chat.category || 'general'],
          createdAt: chat.createdAt,
          updatedAt: chat.updatedAt || chat.lastMessageAt,
          messages: (chat.messages || []).map((msg: any) => ({
            id: msg._id || msg.timestamp,
            content: msg.content,
            sender: msg.sender === 'admin' ? 'agent' : msg.sender,
            timestamp: msg.timestamp,
            isNote: msg.messageType === 'system'
          })),
          commerce: {
            orderNumber: chat.orderNumber
          }
        }))
        
<<<<<<< HEAD
        setConversations(transformedChats)
=======
        // Filter out deleted conversations and update
        const filteredChats = transformedChats.filter(chat => !deletedConversations.has(chat.id))
        setConversations(filteredChats)
      } else {
        if (response.status === 401) {
          setLoading(false)
          return
        }
>>>>>>> 9595013e
      }
    } catch (error) {
      console.error('Error fetching chats:', error)
      toast.error('Failed to fetch chats')
    } finally {
      setLoading(false)
    }
  }, [])

  const fetchStats = useCallback(async () => {
    try {
      const token = localStorage.getItem('auth-token') || sessionStorage.getItem('auth-token')
      const response = await fetch(`${process.env.NEXT_PUBLIC_API_URL || 'http://localhost:3000'}/chat/stats`, {
        headers: {
          'Authorization': `Bearer ${token}`
        }
      })
      
      if (response.ok) {
        const data = await response.json()
        setStats({
          total: data.data.total || 0,
          active: data.data.active || 0,
          waiting: data.data.waiting || 0,
          closed: data.data.closed || 0,
          unassigned: data.data.unassigned || 0,
          slaBreach: 0, // Calculate based on SLA rules
          avgResponseTime: 120, // Could be calculated from real data
          avgResolutionTime: 1800
        })
      }
    } catch (error) {
      console.error('Error fetching stats:', error)
    }
  }, [])

  // Fetch response ETA
  const fetchResponseETA = useCallback(async () => {
    try {
      setEtaLoading(true)
      console.log('🔥 Admin: Fetching response ETA')
      
      const eta = simpleETAService.getResponseETA()
      setResponseETA(eta)
      
      console.log('🔥 Admin: Response ETA:', eta)
    } catch (error) {
      console.error('🔥 Admin: Error fetching response ETA:', error)
    } finally {
      setEtaLoading(false)
    }
  }, [])

  // Helper functions
  const mapChatStatus = (status: string) => {
    switch (status) {
      case 'active': return 'active'
      case 'waiting': return 'waiting_customer'
      case 'closed': return 'closed'
      case 'resolved': return 'closed'
      default: return 'active'
    }
  }

  const calculateSLA = (createdAt: string, status: string) => {
    if (status === 'active' || status === 'resolved') return 0
    const now = new Date()
    const created = new Date(createdAt)
    const diffInSeconds = Math.floor((now.getTime() - created.getTime()) / 1000)
    return Math.max(0, 300 - diffInSeconds) // 5 minutes SLA
  }

  const calculateResolutionSLA = (createdAt: string, status: string) => {
    if (status === 'resolved') return 0
    const now = new Date()
    const created = new Date(createdAt)
    const diffInSeconds = Math.floor((now.getTime() - created.getTime()) / 1000)
    return Math.max(0, 3600 - diffInSeconds) // 1 hour resolution SLA
  }

  // Utility functions
  const getChannelIcon = (channel: string) => {
    switch (channel) {
      case 'whatsapp': return MessageCircle
      case 'email': return Mail
      case 'web': return MessageSquare
      default: return MessageSquare
    }
  }

  const getChannelColor = (channel: string) => {
    switch (channel) {
      case 'whatsapp': return 'bg-green-100 text-green-800'
      case 'email': return 'bg-blue-100 text-blue-800'
      case 'web': return 'bg-purple-100 text-purple-800'
      default: return 'bg-gray-100 text-gray-800'
    }
  }

  const getStatusColor = (status: string) => {
    switch (status) {
      case 'active': return 'bg-green-100 text-green-800'
      case 'waiting_customer': return 'bg-amber-100 text-amber-800'
      case 'waiting_agent': return 'bg-blue-100 text-blue-800'
      case 'snoozed': return 'bg-gray-100 text-gray-800'
      case 'closed': return 'bg-gray-100 text-gray-600'
      case 'converted': return 'bg-purple-100 text-purple-800'
      default: return 'bg-gray-100 text-gray-800'
    }
  }

  const getPriorityColor = (priority: string) => {
    switch (priority) {
      case 'urgent': return 'bg-red-100 text-red-800'
      case 'high': return 'bg-orange-100 text-orange-800'
      case 'medium': return 'bg-yellow-100 text-yellow-800'
      case 'low': return 'bg-green-100 text-green-800'
      default: return 'bg-gray-100 text-gray-800'
    }
  }

  const getSLAColor = (seconds: number) => {
    if (seconds <= 30) return 'text-red-600'
    if (seconds <= 90) return 'text-amber-600'
    return 'text-green-600'
  }

  const formatTime = (seconds: number) => {
    if (seconds <= 0) return '0s'
    if (seconds < 60) return `${seconds}s`
    const minutes = Math.floor(seconds / 60)
    const remainingSeconds = seconds % 60
    return remainingSeconds > 0 ? `${minutes}m ${remainingSeconds}s` : `${minutes}m`
  }

  const formatRelativeTime = (timestamp: string) => {
    const now = new Date()
    const time = new Date(timestamp)
    const diffInSeconds = Math.floor((now.getTime() - time.getTime()) / 1000)
    
    if (diffInSeconds < 60) return `${diffInSeconds}s ago`
    if (diffInSeconds < 3600) return `${Math.floor(diffInSeconds / 60)}m ago`
    if (diffInSeconds < 86400) return `${Math.floor(diffInSeconds / 3600)}h ago`
    return `${Math.floor(diffInSeconds / 86400)}d ago`
  }

  // Filter conversations based on active tab
  const filteredConversations = useMemo(() => {
    let filtered = [...conversations]

    // Apply queue tab filter
    switch (activeQueueTab) {
      case 'my-inbox':
        filtered = filtered.filter(conv => conv.assigneeId === user?._id && conv.status !== 'closed')
        break
      case 'unassigned':
        filtered = filtered.filter(conv => !conv.assigneeId && conv.status !== 'closed')
        break
      case 'waiting-customer':
        filtered = filtered.filter(conv => conv.status === 'waiting_customer')
        break
      case 'waiting-agent':
        filtered = filtered.filter(conv => conv.status === 'waiting_agent')
        break
      case 'high-priority':
        filtered = filtered.filter(conv => conv.priority === 'urgent' || conv.priority === 'high')
        break
      case 'closed':
        filtered = filtered.filter(conv => conv.status === 'closed')
        break
    }

    // Apply search filter
    if (searchTerm) {
      const searchLower = searchTerm.toLowerCase()
      filtered = filtered.filter(conv => 
        conv.customer.name.toLowerCase().includes(searchLower) ||
        conv.customer.email.toLowerCase().includes(searchLower) ||
        conv.lastMessage.content.toLowerCase().includes(searchLower) ||
        conv.tags.some(tag => tag.toLowerCase().includes(searchLower))
      )
    }

    // Sort by SLA urgency
    return filtered.sort((a, b) => {
      // First by SLA breach risk
      if (a.sla.firstResponse <= 30 && b.sla.firstResponse > 30) return -1
      if (b.sla.firstResponse <= 30 && a.sla.firstResponse > 30) return 1
      
      // Then by priority
      const priorityOrder = { urgent: 4, high: 3, medium: 2, low: 1 }
      const aPriority = priorityOrder[a.priority as keyof typeof priorityOrder] || 0
      const bPriority = priorityOrder[b.priority as keyof typeof priorityOrder] || 0
      if (aPriority !== bPriority) return bPriority - aPriority
      
      // Finally by last message time
      return new Date(b.lastMessage.timestamp).getTime() - new Date(a.lastMessage.timestamp).getTime()
    })
  }, [conversations, activeQueueTab, searchTerm, user?._id])

  // Initialize with real data
  // Create fallback socket connection if context socket is not available
  useEffect(() => {
    if (!contextSocket && user && !fallbackSocket) {
      console.log('Creating fallback socket connection for admin')
      const token = localStorage.getItem('auth-token') || sessionStorage.getItem('auth-token')
      
      if (token) {
        const newSocket = io(process.env.NEXT_PUBLIC_API_URL || 'http://localhost:3000', {
          auth: { token },
          transports: ['websocket', 'polling']
        })
        
        newSocket.on('connect', () => {
          console.log('Fallback socket connected:', newSocket.id)
          setFallbackConnected(true)
        })
        
        newSocket.on('disconnect', () => {
          console.log('Fallback socket disconnected')
          setFallbackConnected(false)
        })
        
        newSocket.on('connect_error', (error) => {
          console.error('Fallback socket connection error:', error)
          setFallbackConnected(false)
        })
        
        setFallbackSocket(newSocket)
        
        return () => {
          newSocket.disconnect()
        }
      }
    }
  }, [contextSocket, user, fallbackSocket])

  useEffect(() => {
<<<<<<< HEAD
    console.log('Admin chat management page mounted, fetching data...')
    console.log('User:', user)
    console.log('Is authenticated:', isAuthenticated)
    console.log('Is admin:', user?.isAdmin)
    fetchChats()
    fetchStats()
  }, [fetchChats, fetchStats, user, isAuthenticated])
=======
    if (user && isAuthenticated) {
      fetchChats()
      fetchStats()
      fetchResponseETA()
    } else {
      setLoading(false) // Stop loading if not authenticated
    }
  }, [fetchChats, fetchStats, fetchResponseETA, user, isAuthenticated])
>>>>>>> 9595013e

  // Set up polling for real-time updates (reduced frequency since we have sockets)
  useEffect(() => {
    const interval = setInterval(() => {
<<<<<<< HEAD
      fetchChats()
      fetchStats()
    }, 60000) // Poll every 60 seconds
=======
      // Don't poll if we're currently deleting a conversation
      if (!deletingConversation) {
        fetchChats()
        fetchStats()
        // fetchSessionsNearExpiry will be added after the function is declared
      }
    }, 10000) // Poll every 10 seconds for backup updates
>>>>>>> 9595013e

    return () => clearInterval(interval)
  }, [fetchChats, fetchStats, deletingConversation])

  // Socket event listeners for real-time updates
  useEffect(() => {
    console.log('Socket effect running:', { socket, isConnected, socketType: typeof socket })
    
    if (!socket || !isConnected) {
      console.log('Socket not available or not connected, skipping event listeners')
      return
    }

    const handleNewMessage = (data: { chatId: string; message: any }) => {
<<<<<<< HEAD
      console.log('New message received:', data)
      
      // Update the conversations list
      setConversations(prev => prev.map(conv => {
        if (conv.id === data.chatId) {
          const newMessage = {
            id: data.message._id || data.message.timestamp,
            content: data.message.content,
            sender: data.message.sender === 'admin' ? 'agent' : data.message.sender,
            timestamp: data.message.timestamp,
            isNote: data.message.messageType === 'system'
          }
          
          return {
            ...conv,
            messages: [...conv.messages, newMessage],
            lastMessage: {
              content: data.message.content,
              timestamp: data.message.timestamp,
              sender: data.message.sender === 'admin' ? 'agent' : data.message.sender
            },
            updatedAt: new Date().toISOString()
          }
=======
      console.log('🔥 Admin Chat Management: New message received:', data)
      
      // Validate data structure
      if (!data || !data.chatId || !data.message) {
        console.error('🔥 Admin Chat Management: Invalid message data structure:', data)
        return
      }
      
      // Skip if this is a message from the current admin (already handled optimistically)
      if (data.message.senderId === user?._id) {
        console.log('🔥 Admin Chat Management: Skipping message from current admin')
        return
      }
      
      // Determine if this is an admin/agent message based on sender type
      const isAgentMessage = data.message.sender === 'admin' || data.message.sender === 'agent'
      
      const newMessage: Message = {
        id: data.message._id || data.message.timestamp || `msg_${Date.now()}`,
        content: data.message.content || '',
        sender: isAgentMessage ? 'agent' : 'customer',
        timestamp: data.message.timestamp || new Date().toISOString(),
        isNote: data.message.messageType === 'system'
      }
      
      // Update the conversations list
      setConversations(prev => {
        const updated = prev.map(conv => {
          if (conv.id === data.chatId) {
            // Check if message already exists to prevent duplicates
            const messageExists = conv.messages.some(msg => 
              msg.id === newMessage.id || 
              (msg.content === newMessage.content && msg.timestamp === newMessage.timestamp)
            )
            if (messageExists) {
              console.log('🔥 Admin Chat Management: Message already exists in conversation, skipping')
              return conv
            }
            
            console.log('🔥 Admin Chat Management: Adding new message to conversation')
            const updatedConv = {
              ...conv,
              messages: [...conv.messages, newMessage],
              lastMessage: {
                content: newMessage.content,
                timestamp: newMessage.timestamp,
                sender: newMessage.sender
              },
              updatedAt: new Date().toISOString()
            }
            
            // Auto-assign to current admin if it's an agent message and not assigned
            if (isAgentMessage && !conv.assigneeId && user?._id) {
              updatedConv.assigneeId = user._id
              updatedConv.assignee = {
                id: user._id,
                name: user.name || 'Support',
                avatar: user.avatar
              }
            }
            
            return updatedConv
          }
          return conv
        })
        
        // Only update if there were actual changes
        const hasChanges = updated.some((conv, index) => conv !== prev[index])
        return hasChanges ? updated : prev
      })

      // Update selected conversation if it's the same chat
      if (selectedConversation && selectedConversation.id === data.chatId) {
        // Check if message already exists to prevent duplicates
        const messageExists = selectedConversation.messages.some(msg => 
          msg.id === newMessage.id || 
          (msg.content === newMessage.content && msg.timestamp === newMessage.timestamp)
        )
        if (!messageExists) {
          console.log('🔥 Admin Chat Management: Adding new message to selected conversation')
          const updatedConv = {
            ...selectedConversation,
            messages: [...selectedConversation.messages, newMessage],
            lastMessage: {
              content: newMessage.content,
              timestamp: newMessage.timestamp,
              sender: newMessage.sender
            }
          }
          
          // Auto-assign to current admin if it's an agent message and not assigned
          if (isAgentMessage && !selectedConversation.assigneeId && user?._id) {
            updatedConv.assigneeId = user._id
            updatedConv.assignee = {
              id: user._id,
              name: user.name || 'Support',
              avatar: user.avatar
            }
          }
          
          setSelectedConversation(updatedConv)
        } else {
          console.log('🔥 Admin Chat Management: Message already exists in selected conversation, skipping')
>>>>>>> 9595013e
        }
        return conv
      }))

      // Update selected conversation if it's the same chat
      if (selectedConversation && selectedConversation.id === data.chatId) {
        const newMessage = {
          id: data.message._id || data.message.timestamp,
          content: data.message.content,
          sender: data.message.sender === 'admin' ? 'agent' : data.message.sender,
          timestamp: data.message.timestamp,
          isNote: data.message.messageType === 'system'
        }
        
        setSelectedConversation(prev => prev ? {
          ...prev,
          messages: [...prev.messages, newMessage],
          lastMessage: {
            content: data.message.content,
            timestamp: data.message.timestamp,
            sender: data.message.sender === 'admin' ? 'agent' : data.message.sender
          }
        } : null)
      }
    }

    const handleChatUpdate = (data: { chatId: string; status?: string; assignedTo?: any }) => {
      console.log('Chat update received:', data)
      
      // Update the conversations list
      setConversations(prev => prev.map(conv => {
        if (conv.id === data.chatId) {
          return {
            ...conv,
            status: data.status ? mapChatStatus(data.status) : conv.status,
            assigneeId: data.assignedTo?._id || conv.assigneeId,
            assignee: data.assignedTo ? {
              id: data.assignedTo._id,
              name: `${data.assignedTo.firstName} ${data.assignedTo.lastName}`,
              avatar: data.assignedTo.avatar
            } : conv.assignee
          }
        }
        return conv
      }))

      // Update selected conversation if it's the same chat
      if (selectedConversation && selectedConversation.id === data.chatId) {
        setSelectedConversation(prev => prev ? {
          ...prev,
          status: data.status ? mapChatStatus(data.status) : prev.status,
          assigneeId: data.assignedTo?._id || prev.assigneeId,
          assignee: data.assignedTo ? {
            id: data.assignedTo._id,
            name: `${data.assignedTo.firstName} ${data.assignedTo.lastName}`,
            avatar: data.assignedTo.avatar
          } : prev.assignee
        } : null)
      }
    }

    const handleChatCreated = (data: { chat: any }) => {
      console.log('New chat created:', data)
      // Refresh the conversations list to include the new chat
      fetchChats()
    }

    const handleChatDeleted = (data: { chatId: string }) => {
<<<<<<< HEAD
      console.log('Chat deleted:', data)
=======
      console.log('🔥 Socket: Chat deleted event received:', data.chatId)
      updateLastUpdateTime() // Update last update time
      updateStats() // Update stats in real-time
      
      // Add to deleted conversations set to prevent re-adding via polling
      setDeletedConversations(prev => new Set([...prev, data.chatId]))
      
>>>>>>> 9595013e
      // Remove the chat from the conversations list
      setConversations(prev => {
        const updated = prev.filter(conv => conv.id !== data.chatId)
        console.log('🔥 Socket: Removed chat from conversations, remaining count:', updated.length)
        return updated
      })
      
      // Clear selected conversation if it was deleted
      if (selectedConversation && selectedConversation.id === data.chatId) {
        setSelectedConversation(null)
      }
    }

    // Register socket event listeners
    if (socket && typeof socket.on === 'function') {
<<<<<<< HEAD
      console.log('Registering socket event listeners')
=======
      console.log('🔥 Admin Chat Management: Registering socket event listeners')
>>>>>>> 9595013e
      socket.on('new_message', handleNewMessage)
      socket.on('chat_updated', handleChatUpdate)
      socket.on('chat_created', handleChatCreated)
      socket.on('chat_deleted', handleChatDeleted)
    } else {
<<<<<<< HEAD
      console.error('Socket is not properly initialized or does not have on method:', socket)
=======
      console.log('🔥 Admin Chat Management: Socket not available or not connected')
>>>>>>> 9595013e
    }

    // Cleanup
    return () => {
      if (socket && typeof socket.off === 'function') {
        console.log('Cleaning up socket event listeners')
        socket.off('new_message', handleNewMessage)
        socket.off('chat_updated', handleChatUpdate)
        socket.off('chat_created', handleChatCreated)
        socket.off('chat_deleted', handleChatDeleted)
      }
    }
  }, [socket, isConnected, selectedConversation, fetchChats])

  // Handle conversation selection
  const handleConversationSelect = (conversation: Conversation) => {
    setSelectedConversation(conversation)
    
    // Join the chat room for real-time updates
    if (socket && typeof socket.emit === 'function') {
      console.log('Admin joining chat room:', conversation.id)
      socket.emit('join_chat', conversation.id)
    }
  }

  // Handle conversation assignment
  const handleAssignConversation = async (conversationId: string, assigneeId: string) => {
    try {
      const token = localStorage.getItem('auth-token') || sessionStorage.getItem('auth-token')
      const response = await fetch(`${process.env.NEXT_PUBLIC_API_URL || 'http://localhost:3000'}/chat/${conversationId}`, {
        method: 'PUT',
        headers: {
          'Content-Type': 'application/json',
          'Authorization': `Bearer ${token}`
        },
        body: JSON.stringify({
          assignedTo: assigneeId
        })
      })

      if (response.ok) {
        await fetchChats()
        toast.success('Conversation assigned successfully')
      } else {
        toast.error('Failed to assign conversation')
      }
    } catch (error) {
      console.error('Error assigning conversation:', error)
      toast.error('Failed to assign conversation')
    }
  }

  // Handle conversation status update
  const handleUpdateStatus = async (conversationId: string, status: string) => {
    try {
      const token = localStorage.getItem('auth-token') || sessionStorage.getItem('auth-token')
      const response = await fetch(`${process.env.NEXT_PUBLIC_API_URL || 'http://localhost:3000'}/chat/${conversationId}`, {
        method: 'PUT',
        headers: {
          'Content-Type': 'application/json',
          'Authorization': `Bearer ${token}`
        },
        body: JSON.stringify({
          status: status
        })
      })

      if (response.ok) {
        await fetchChats()
        toast.success('Status updated successfully')
      } else {
        toast.error('Failed to update status')
      }
    } catch (error) {
      console.error('Error updating status:', error)
      toast.error('Failed to update status')
    }
  }

  // Handle message send
  const handleSendMessage = async () => {
    if (!newMessage.trim() || !selectedConversation || sendingMessage) return

    setSendingMessage(true)
    
    try {
      const token = localStorage.getItem('auth-token') || sessionStorage.getItem('auth-token')
      
<<<<<<< HEAD
      // Send via API for persistence
      const response = await fetch(`${process.env.NEXT_PUBLIC_API_URL || 'http://localhost:3000'}/chat/${selectedConversation.id}/messages`, {
        method: 'POST',
        headers: {
          'Content-Type': 'application/json',
          'Authorization': `Bearer ${token}`
        },
        body: JSON.stringify({
          content: newMessage,
          messageType: isInternalNote ? 'system' : 'text'
        })
      })

      if (response.ok) {
        // Message will be added via socket listener
        console.log('Message sent successfully')

=======
      // Send via socket only - the socket service will handle API persistence
      if (socket && isConnected && typeof socket.emit === 'function') {
        // Create the message object for immediate local state update
        const messageToAdd = {
          id: `temp_${Date.now()}`, // Temporary ID until server responds
          _id: `temp_${Date.now()}`, // Temporary ID until server responds
          content: newMessage,
          sender: 'agent' as 'agent' | 'customer',
          senderId: user?._id,
          messageType: isInternalNote ? 'system' : 'text',
          timestamp: new Date().toISOString(),
          createdAt: new Date(),
          isFromAdmin: true,
          formattedTime: new Date().toLocaleTimeString('en-US', {
            hour: '2-digit',
            minute: '2-digit',
            hour12: true
          })
        }

        // Add message to local state immediately for better UX
        setSelectedConversation(prev => {
          if (!prev) return prev
          return {
            ...prev,
            messages: [...prev.messages, messageToAdd]
          }
        })

        socket.emit('send_message', {
          chatId: selectedConversation.id,
          content: newMessage,
          type: isInternalNote ? 'system' : 'text'
        })
        
        // Emit chat_updated event to notify customer that agent has responded
        if (!isInternalNote && user) {
          socket.emit('chat_updated', {
            chatId: selectedConversation.id,
            status: 'active',
            assignedTo: {
              id: user._id,
              name: user.name
            }
          })
        }
        
>>>>>>> 9595013e
        setNewMessage('')
        setIsInternalNote(false)
        toast.success(isInternalNote ? 'Note added' : 'Message sent')
      } else {
        console.log('🔥 Socket not connected, cannot send message')
        toast.error('Not connected to chat. Please try again.')
      }
    } catch (err: any) {
      console.error('Error sending message:', err)
      toast.error('Failed to send message')
    } finally {
      setSendingMessage(false)
    }
  }

  // Handle conversation deletion
  const handleDeleteConversation = async (conversationId: string) => {
    if (!confirm('Are you sure you want to delete this conversation? This action cannot be undone.')) {
      return
    }

    setDeletingConversation(conversationId)
    
<<<<<<< HEAD
=======
    // Set a timeout to prevent infinite deleting state (15 seconds)
    const deletionTimeout = setTimeout(() => {
      console.log('🔥 Deletion timeout reached, clearing deleting state')
      setDeletingConversation(null)
      toast.error('Deletion timed out. Please try again.')
    }, 15000)
    
>>>>>>> 9595013e
    try {
      console.log('Attempting to delete conversation:', conversationId)
      const token = localStorage.getItem('auth-token') || sessionStorage.getItem('auth-token')
      
<<<<<<< HEAD
      const response = await fetch(`${process.env.NEXT_PUBLIC_API_URL || 'http://localhost:3000'}/chat/${conversationId}`, {
=======
      if (!token) {
        throw new Error('No authentication token found')
      }
      
      const response = await fetch(`http://localhost:3000/chat/${conversationId}`, {
>>>>>>> 9595013e
        method: 'DELETE',
        headers: {
          'Authorization': `Bearer ${token}`
        }
      })

      console.log('Delete response status:', response.status)
<<<<<<< HEAD
      console.log('Delete response headers:', Object.fromEntries(response.headers.entries()))
      
      if (response.ok) {
        // Check if response has content
        const contentType = response.headers.get('content-type')
        console.log('Response content type:', contentType)
=======
      
      if (response.ok) {
        console.log('🔥 Deletion successful, now removing from UI')
        
        // Add to deleted conversations set to prevent re-adding via polling
        setDeletedConversations(prev => new Set([...prev, conversationId]))
        
        // Remove from UI immediately after successful server confirmation
        setConversations(prev => {
          const updated = prev.filter(conv => conv.id !== conversationId)
          console.log('🔥 Removed conversation from UI, remaining count:', updated.length)
          return updated
        })
        
        // Clear selected conversation if it was deleted
        if (selectedConversation && selectedConversation.id === conversationId) {
          setSelectedConversation(null)
        }
>>>>>>> 9595013e
        
        if (contentType && contentType.includes('application/json')) {
          try {
            const responseData = await response.json()
            console.log('Delete response data:', responseData)
          } catch (parseError) {
            console.error('Error parsing delete response:', parseError)
          }
        }
        
<<<<<<< HEAD
        // Update UI regardless of response content
        await fetchChats()
        setSelectedConversation(null)
=======
        // Update stats in background (don't await)
        fetchStats()
        
        console.log('Delete operation completed successfully')
>>>>>>> 9595013e
        toast.success('Conversation deleted successfully')
      } else {
        try {
<<<<<<< HEAD
          const errorData = await response.json()
          console.error('Delete error response:', errorData)
          toast.error(errorData.message || 'Failed to delete conversation')
        } catch (parseError) {
          console.error('Error parsing delete error response:', parseError)
          const errorText = await response.text()
          console.error('Raw error response:', errorText)
          toast.error(`Failed to delete conversation (${response.status})`)
=======
          const contentType = response.headers.get('content-type')
          
          if (contentType && contentType.includes('application/json')) {
            const errorData = await response.json()
            if (errorData && typeof errorData === 'object' && Object.keys(errorData).length > 0) {
              console.error('Delete error response:', errorData)
              errorMessage = errorData.message || errorData.error || errorMessage
            }
          } else {
            const errorText = await response.text()
            if (errorText && errorText.trim()) {
              console.error('Raw error response:', errorText)
              errorMessage = errorText
            }
          }
        } catch (parseError) {
          console.error('Error parsing delete error response:', parseError)
>>>>>>> 9595013e
        }
      }
    } catch (error) {
<<<<<<< HEAD
      console.error('Error deleting conversation:', error)
      toast.error('Failed to delete conversation')
=======
      console.error('🔥 Error deleting conversation:', error)
      toast.error('Failed to delete conversation. Please try again.')
>>>>>>> 9595013e
    } finally {
      setDeletingConversation(null)
    }
  }

  // Handle keyboard shortcuts
  useEffect(() => {
    const handleKeyDown = (e: KeyboardEvent) => {
      if (e.ctrlKey || e.metaKey) {
        switch (e.key) {
          case 'Enter':
            e.preventDefault()
            handleSendMessage()
            break
          case 'a':
            e.preventDefault()
            // Assign conversation
            break
          case 'p':
            e.preventDefault()
            // Set priority
            break
          case 't':
            e.preventDefault()
            // Convert to ticket
            break
          case 's':
            e.preventDefault()
            // Snooze conversation
            break
        }
      }
    }

    document.addEventListener('keydown', handleKeyDown)
    return () => document.removeEventListener('keydown', handleKeyDown)
  }, [newMessage, selectedConversation])

  if (loading) {
    return (
      <AdminLayout>
        <div className="flex items-center justify-center h-64">
          <div className="text-center space-y-4">
            <Activity className="w-8 h-8 animate-spin mx-auto text-blue-500" />
            <p className="text-gray-600">Loading chat console...</p>
          </div>
        </div>
      </AdminLayout>
    )
  }

  return (
    <AdminLayout>
      <div className="h-[calc(100vh-120px)] flex flex-col">
        {/* Header with Stats */}
        <div className="flex-shrink-0 border-b bg-white">
          <div className="px-6 py-4">
            <div className="flex items-center justify-between mb-4">
              <div>
                <h1 className="text-2xl font-bold text-gray-900">Chat Console</h1>
                <p className="text-sm text-gray-600">Real-time customer support management</p>
                <div className="flex items-center gap-2 mt-1">
                  <div className={`w-2 h-2 rounded-full ${isConnected ? 'bg-green-500' : 'bg-red-500'}`}></div>
                  <span className="text-xs text-gray-500">
                    {isConnected ? 'Real-time connected' : 'Connecting...'}
                  </span>
                </div>
              </div>
              <div className="flex items-center gap-2">
                <Button variant="outline" size="sm" onClick={() => {
                  fetchChats()
                  fetchStats()
                }}>
                  <RefreshCw className="w-4 h-4 mr-2" />
                  Refresh
                </Button>
                <Button variant="outline" size="sm" asChild>
                  <Link href="/admin/chat-management/settings">
                    <Settings className="w-4 h-4 mr-2" />
                    Settings
                  </Link>
                </Button>
                <Button variant="outline" size="sm" asChild>
                  <Link href="/admin/chat-management/debug">
                    <MessageSquare className="w-4 h-4 mr-2" />
                    Debug
                  </Link>
                </Button>
                <Button
                  variant={isDoNotDisturb ? "destructive" : "outline"}
                  size="sm"
                  onClick={() => {
                    setIsDoNotDisturb(!isDoNotDisturb)
                    toast.success(isDoNotDisturb ? 'You are now available' : 'Do not disturb mode enabled')
                  }}
                >
                  {isDoNotDisturb ? <BellOff className="w-4 h-4 mr-2" /> : <Bell className="w-4 h-4 mr-2" />}
                  {isDoNotDisturb ? 'DND' : 'Available'}
                </Button>
              </div>
            </div>
            
            {/* Quick Stats */}
            <div className="grid grid-cols-6 gap-4">
              <div className="text-center">
                <div className="text-2xl font-bold text-blue-600">{stats.total}</div>
                <div className="text-xs text-gray-600">Total</div>
              </div>
              <div className="text-center">
                <div className="text-2xl font-bold text-green-600">{stats.active}</div>
                <div className="text-xs text-gray-600">Active</div>
              </div>
              <div className="text-center">
                <div className="text-2xl font-bold text-amber-600">{stats.waiting}</div>
                <div className="text-xs text-gray-600">Waiting</div>
              </div>
              <div className="text-center">
                <div className="text-2xl font-bold text-gray-600">{stats.unassigned}</div>
                <div className="text-xs text-gray-600">Unassigned</div>
              </div>
              <div className="text-center">
                <div className="text-2xl font-bold text-red-600">{stats.slaBreach}</div>
                <div className="text-xs text-gray-600">SLA Breach</div>
              </div>
              <div className="text-center">
                <div className="text-2xl font-bold text-purple-600">{stats.avgResponseTime}s</div>
                <div className="text-xs text-gray-600">Avg Response</div>
              </div>
            </div>

            {/* Response ETA Display */}
            {responseETA && (
              <div className="mt-4 p-3 bg-blue-50 border border-blue-200 rounded-lg">
                <div className="flex items-center justify-between">
                  <div className="flex items-center space-x-3">
                    <div className={`w-3 h-3 rounded-full ${
                      responseETA.isOnline ? 'bg-green-500' : 'bg-orange-500'
                    }`} />
                    <div>
                      <span className="text-sm font-medium text-gray-900">
                        {responseETA.isOnline ? 'Chat Online' : 'Chat Offline'}
                      </span>
                      {!responseETA.isOnline && responseETA.nextAvailable && (
                        <span className="text-xs text-gray-600 ml-2">
                          (Next available: {responseETA.nextAvailable})
                        </span>
                      )}
                    </div>
                  </div>
                  <div className="text-right">
                    <div className="text-sm font-medium text-gray-900">
                      {etaLoading ? (
                        <span className="text-xs text-gray-500">Calculating...</span>
                      ) : (
                        <>
                          <span className="text-blue-600">
                            {responseETA.estimatedResponseTime}
                          </span>
                          {responseETA.queuePosition !== undefined && responseETA.queuePosition > 0 && (
                            <span className="text-xs text-gray-500 ml-1">
                              (Queue: #{responseETA.queuePosition + 1})
                            </span>
                          )}
                        </>
                      )}
                    </div>
                    {responseETA.currentLoad && (
                      <div className={`text-xs ${
                        responseETA.currentLoad === 'low' ? 'text-green-600' :
                        responseETA.currentLoad === 'medium' ? 'text-yellow-600' :
                        responseETA.currentLoad === 'high' ? 'text-orange-600' :
                        responseETA.currentLoad === 'critical' ? 'text-red-600' : 'text-gray-600'
                      }`}>
                        {responseETA.currentLoad === 'low' ? 'Low Load' :
                         responseETA.currentLoad === 'medium' ? 'Medium Load' :
                         responseETA.currentLoad === 'high' ? 'High Load' :
                         responseETA.currentLoad === 'critical' ? 'Critical Load' : 'Unknown'}
                      </div>
                    )}
                  </div>
                </div>
              </div>
            )}
          </div>
        </div>

        {/* 3-Pane Console */}
        <div className="flex-1 flex overflow-hidden min-h-0">
          {/* Left Pane - Queue */}
          <div className="w-80 border-r bg-white flex flex-col">
            {/* Queue Tabs */}
            <div className="flex-shrink-0 border-b">
              <Tabs value={activeQueueTab} onValueChange={(value: string) => setActiveQueueTab(value as any)}>
                <TabsList className="grid grid-cols-3 w-full rounded-none">
                  <TabsTrigger value="my-inbox" className="text-xs">My Inbox</TabsTrigger>
                  <TabsTrigger value="unassigned" className="text-xs">Unassigned</TabsTrigger>
                  <TabsTrigger value="waiting-customer" className="text-xs">Waiting</TabsTrigger>
                </TabsList>
                <TabsList className="grid grid-cols-3 w-full rounded-none border-t">
                  <TabsTrigger value="waiting-agent" className="text-xs">Agent Wait</TabsTrigger>
                  <TabsTrigger value="high-priority" className="text-xs">High Priority</TabsTrigger>
                  <TabsTrigger value="closed" className="text-xs">Closed</TabsTrigger>
                </TabsList>
              </Tabs>
            </div>

            {/* Search */}
            <div className="flex-shrink-0 p-4 border-b">
              <div className="relative">
                <Search className="absolute left-3 top-1/2 transform -translate-y-1/2 text-gray-400 h-4 w-4" />
                <Input
                  placeholder="Search conversations..."
                  value={searchTerm}
                  onChange={(e) => setSearchTerm(e.target.value)}
                  className="pl-10"
                />
              </div>
            </div>

<<<<<<< HEAD
            {/* Queue List */}
            <div className="flex-1 overflow-y-auto">
              {filteredConversations.map((conversation) => {
                const ChannelIcon = getChannelIcon(conversation.channel)
                const isSelected = selectedConversation?.id === conversation.id
                const isUrgent = conversation.sla.firstResponse <= 30
                const isWarning = conversation.sla.firstResponse <= 90 && conversation.sla.firstResponse > 30
                
                return (
                  <div
                    key={conversation.id}
                    className={cn(
                      "p-4 border-b cursor-pointer hover:bg-gray-50 transition-colors",
                      isSelected && "bg-blue-50 border-blue-200",
                      isUrgent && "bg-red-50 border-red-200",
                      isWarning && "bg-amber-50 border-amber-200"
                    )}
                    onClick={() => handleConversationSelect(conversation)}
                  >
                    <div className="flex items-start justify-between mb-2">
                      <div className="flex items-center gap-2">
                        <div className={cn("p-1 rounded", getChannelColor(conversation.channel))}>
                          <ChannelIcon className="h-3 w-3" />
                        </div>
                        <span className="font-medium text-sm">{conversation.customer.name}</span>
                      </div>
                      <div className="flex items-center gap-1">
                        <Badge className={cn("text-xs", getStatusColor(conversation.status))}>
                          {conversation.status.replace('_', ' ')}
                        </Badge>
                        <Badge className={cn("text-xs", getPriorityColor(conversation.priority))}>
                          {conversation.priority}
                        </Badge>
                      </div>
                    </div>
                    
                    <div className="text-xs text-gray-600 mb-2 line-clamp-2">
                      {conversation.lastMessage.content}
                    </div>
                    
                    <div className="flex items-center justify-between text-xs text-gray-500">
                      <span>{formatRelativeTime(conversation.lastMessage.timestamp)}</span>
                      <div className="flex items-center gap-2">
                        {conversation.assignee && (
                          <div className="flex items-center gap-1">
                            <div className="w-4 h-4 bg-blue-100 rounded-full flex items-center justify-center">
                              <User className="h-2 w-2 text-blue-600" />
                            </div>
                            <span>{conversation.assignee.name}</span>
                          </div>
                        )}
                        <span className={cn("font-mono", getSLAColor(conversation.sla.firstResponse))}>
                          {formatTime(conversation.sla.firstResponse)}
                        </span>
                      </div>
                    </div>
                  </div>
                )
              })}
=======
            {/* Virtualized Queue List */}
            <div className="flex-1">
              <VirtualizedConversationList
                conversations={filteredConversations}
                selectedConversation={selectedConversation}
                onConversationSelect={handleConversationSelect}
                onDeleteConversation={handleDeleteConversation}
                deletingConversation={deletingConversation}
                searchTerm={searchTerm}
                height={600}
                itemHeight={120}
              />
>>>>>>> 9595013e
            </div>
          </div>

          {/* Middle Pane - Conversation */}
          <div className="flex-1 flex flex-col bg-white min-h-0">
            {selectedConversation ? (
              <>
                {/* Enhanced Conversation Header */}
                <div className="flex-shrink-0 p-6 border-b bg-gradient-to-r from-blue-50 to-indigo-50">
                  <div className="flex items-center justify-between mb-4">
                    <div className="flex items-center space-x-4">
                      <div className="relative">
                        <div className="w-12 h-12 bg-gradient-to-r from-blue-500 to-indigo-500 rounded-full flex items-center justify-center shadow-lg">
                          <User className="h-6 w-6 text-white" />
                        </div>
                        <div className="absolute -bottom-1 -right-1 w-4 h-4 bg-green-400 border-2 border-white rounded-full"></div>
                      </div>
                      <div>
                        <h3 className="text-xl font-bold text-gray-900">{selectedConversation.customer.name}</h3>
                        <p className="text-sm text-gray-600">{selectedConversation.customer.email}</p>
                        <div className="flex items-center space-x-2 mt-1">
                          <span className="text-xs text-gray-500">Last seen: {selectedConversation.customer.lastSeen}</span>
                          <span className="text-xs text-gray-400">•</span>
                          <span className="text-xs text-gray-500">{selectedConversation.channel.toUpperCase()}</span>
                        </div>
                      </div>
                    </div>
                    <div className="flex items-center space-x-3">
                      <div className="text-right">
                        <div className="text-sm font-medium text-gray-900">Response Time</div>
                        <div className={cn("text-lg font-bold", getSLAColor(selectedConversation.sla.firstResponse))}>
                          {formatTime(selectedConversation.sla.firstResponse)}
                        </div>
                      </div>
                      <div className="flex flex-col space-y-2">
                        <Badge className={cn("text-xs font-medium px-3 py-1", getStatusColor(selectedConversation.status))}>
                          {selectedConversation.status.replace('_', ' ')}
                        </Badge>
                        <Badge className={cn("text-xs font-medium px-3 py-1", getPriorityColor(selectedConversation.priority))}>
                          {selectedConversation.priority}
                        </Badge>
                      </div>
                    </div>
                  </div>
                  
                  {/* Quick Actions Bar */}
                  <div className="flex items-center justify-between">
                    <div className="flex items-center space-x-2">
                      <Button variant="outline" size="sm" className="text-xs">
                        <User className="h-3 w-3 mr-1" />
                        Assign
                      </Button>
                      <Button variant="outline" size="sm" className="text-xs">
                        <Flag className="h-3 w-3 mr-1" />
                        Priority
                      </Button>
                      <Button variant="outline" size="sm" className="text-xs">
                        <Tag className="h-3 w-3 mr-1" />
                        Tags
                      </Button>
                      <Button variant="outline" size="sm" className="text-xs">
                        <Archive className="h-3 w-3 mr-1" />
                        Archive
                      </Button>
                    </div>
                    <div className="flex items-center space-x-2">
                      <div className="flex items-center space-x-1 text-sm text-gray-600">
                        <Clock className="h-4 w-4" />
                        <span>Started {formatRelativeTime(selectedConversation.createdAt)}</span>
                      </div>
                      {selectedConversation.rating && (
                        <div className="flex items-center space-x-1 text-sm">
                          <Star className={cn("h-4 w-4", 
                            selectedConversation.rating.score >= 4 ? 'text-yellow-500 fill-current' : 
                            selectedConversation.rating.score >= 3 ? 'text-yellow-400' : 'text-red-400'
                          )} />
                          <span className={cn("font-medium",
                            selectedConversation.rating.score >= 4 ? 'text-green-600' : 
                            selectedConversation.rating.score >= 3 ? 'text-yellow-600' : 'text-red-600'
                          )}>
                            {selectedConversation.rating.score}/5
                          </span>
                        </div>
                      )}
                    </div>
                  </div>
                </div>

                {/* Modern Admin Chat Widget - Full Height */}
                <div className="flex-1 flex flex-col min-h-0 overflow-hidden">
                  <ModernAdminChatWidget 
                    selectedConversation={selectedConversation}
                    onMessageSent={(message) => {
                      // Update the conversation with the new message
                      setSelectedConversation(prev => {
                        if (!prev) return prev
                        return {
                          ...prev,
                          messages: [...prev.messages, message],
                          lastMessage: {
                            content: message.content,
                            timestamp: message.timestamp,
                            sender: 'agent' as 'agent' | 'customer'
                          }
                        }
                      })
                    }}
                    onConversationUpdate={(updatedConversation) => {
                      // Update the conversation in the list
                      setConversations(prev => 
                        prev.map(conv => 
                          conv.id === updatedConversation.id ? updatedConversation : conv
                        )
                      )
                      setSelectedConversation(updatedConversation)
                    }}
                  />
                </div>
              </>
            ) : (
              <div className="flex-1 flex items-center justify-center bg-gradient-to-br from-gray-50 to-blue-50">
                <div className="text-center max-w-md">
                  <div className="w-24 h-24 bg-gradient-to-r from-blue-100 to-indigo-100 rounded-full flex items-center justify-center mx-auto mb-6 shadow-lg">
                    <MessageSquare className="h-12 w-12 text-blue-500" />
                  </div>
                  <h3 className="text-2xl font-bold text-gray-900 mb-3">Welcome to Chat Console</h3>
                  <p className="text-gray-600 mb-6 leading-relaxed">
                    Select a conversation from the list to start chatting with customers. 
                    You can manage multiple conversations and provide real-time support.
                  </p>
                  <div className="grid grid-cols-2 gap-4 text-sm">
                    <div className="bg-white p-4 rounded-lg shadow-sm border">
                      <div className="flex items-center space-x-2 mb-2">
                        <div className="w-2 h-2 bg-green-400 rounded-full"></div>
                        <span className="font-medium text-gray-900">Active Chats</span>
                      </div>
                      <p className="text-gray-600">{stats.active} conversations</p>
                    </div>
                    <div className="bg-white p-4 rounded-lg shadow-sm border">
                      <div className="flex items-center space-x-2 mb-2">
                        <div className="w-2 h-2 bg-orange-400 rounded-full"></div>
                        <span className="font-medium text-gray-900">Waiting</span>
                      </div>
                      <p className="text-gray-600">{stats.waiting} conversations</p>
                    </div>
                  </div>
                </div>
              </div>
            )}
          </div>

          {/* Right Pane - Context */}
          <div className="w-80 border-l bg-white flex flex-col">
            {selectedConversation ? (
              <>
                {/* Customer Profile */}
                <div className="flex-shrink-0 p-4 border-b">
                  <h3 className="font-semibold mb-3">Customer Profile</h3>
                  <div className="space-y-3">
                    <div>
                      <div className="text-sm font-medium text-gray-700">Name</div>
                      <div className="text-sm text-gray-900">{selectedConversation.customer.name}</div>
                    </div>
                    <div>
                      <div className="text-sm font-medium text-gray-700">Email</div>
                      <div className="text-sm text-gray-900">{selectedConversation.customer.email}</div>
                    </div>
                    <div>
                      <div className="text-sm font-medium text-gray-700">Phone</div>
                      <div className="text-sm text-gray-900">{selectedConversation.customer.phone || 'Not provided'}</div>
                    </div>
                    <div>
                      <div className="text-sm font-medium text-gray-700">Language</div>
                      <div className="text-sm text-gray-900">{selectedConversation.customer.language.toUpperCase()}</div>
                    </div>
                    <div>
                      <div className="text-sm font-medium text-gray-700">Last Seen</div>
                      <div className="text-sm text-gray-900">{selectedConversation.customer.lastSeen}</div>
                    </div>
                  </div>
                </div>

                {/* Commerce Context */}
                {selectedConversation.commerce && (
                  <div className="flex-1 p-4 border-b">
                    <h3 className="font-semibold mb-3">Commerce Context</h3>
                    <div className="space-y-3">
                      {selectedConversation.commerce.latestOrder && (
                        <div>
                          <div className="text-sm font-medium text-gray-700">Latest Order</div>
                          <div className="text-sm text-gray-900">
                            {selectedConversation.commerce.latestOrder.id} - {selectedConversation.commerce.latestOrder.status}
                          </div>
                        </div>
                      )}
                      {selectedConversation.commerce.subscription && (
                        <div>
                          <div className="text-sm font-medium text-gray-700">Subscription</div>
                          <div className="text-sm text-gray-900">
                            {selectedConversation.commerce.subscription.id} - {selectedConversation.commerce.subscription.status}
                          </div>
                        </div>
                      )}
                      {selectedConversation.commerce.co2Cylinders && selectedConversation.commerce.co2Cylinders.length > 0 && (
                        <div>
                          <div className="text-sm font-medium text-gray-700">CO₂ Cylinders</div>
                          <div className="text-sm text-gray-900">
                            {selectedConversation.commerce.co2Cylinders.length} active
                          </div>
                        </div>
                      )}
                    </div>
                  </div>
                )}

                {/* Quick Actions */}
                <div className="flex-shrink-0 p-4">
                  <h3 className="font-semibold mb-3">Quick Actions</h3>
                  <div className="space-y-2">
                      <Button 
                        variant="outline" 
                        size="sm" 
                        className="w-full justify-start"
                        onClick={() => {
                          if (user?._id && selectedConversation) {
                            handleAssignConversation(selectedConversation.id, user._id)
                          }
                        }}
                      >
                        <User className="h-4 w-4 mr-2" />
                        Assign to Me
                      </Button>
                      <Button 
                        variant="outline" 
                        size="sm" 
                        className="w-full justify-start"
                        onClick={() => setIsTagDialogOpen(true)}
                      >
                        <Tag className="h-4 w-4 mr-2" />
                        Add Tags
                      </Button>
                      <Button 
                        variant="outline" 
                        size="sm" 
                        className="w-full justify-start"
                        onClick={() => setIsSnoozeDialogOpen(true)}
                      >
                        <Clock className="h-4 w-4 mr-2" />
                        Snooze
                      </Button>
                      <Button 
                        variant="outline" 
                        size="sm" 
                        className="w-full justify-start"
                        onClick={() => {
                          if (selectedConversation) {
                            handleUpdateStatus(selectedConversation.id, 'closed')
                          }
                        }}
                      >
                        <Archive className="h-4 w-4 mr-2" />
                        Close Conversation
                      </Button>
                      <Button 
                        variant="outline" 
                        size="sm" 
                        className="w-full justify-start text-red-600 hover:text-red-700 hover:bg-red-50"
                        disabled={deletingConversation === selectedConversation?.id}
                        onClick={() => {
                          if (selectedConversation) {
                            handleDeleteConversation(selectedConversation.id)
                          }
                        }}
                      >
                        {deletingConversation === selectedConversation?.id ? (
                          <>
                            <Loader2 className="h-4 w-4 mr-2 animate-spin" />
                            Deleting...
                          </>
                        ) : (
                          <>
                            <Trash2 className="h-4 w-4 mr-2" />
                            Delete Conversation
                          </>
                        )}
                      </Button>
                  </div>
                </div>
              </>
            ) : (
              <div className="flex-1 flex items-center justify-center">
                <div className="text-center space-y-4">
                  <User className="h-16 w-16 text-gray-300 mx-auto" />
                  <div>
                    <h3 className="text-lg font-semibold text-gray-900 mb-2">Customer Context</h3>
                    <p className="text-gray-600">Select a conversation to view customer details</p>
                  </div>
                </div>
              </div>
            )}
          </div>
        </div>
      </div>
    </AdminLayout>
  )
}<|MERGE_RESOLUTION|>--- conflicted
+++ resolved
@@ -92,65 +92,10 @@
 import Link from 'next/link'
 import { toast } from 'sonner'
 import { cn } from '@/lib/utils'
-<<<<<<< HEAD
-
-// Types
-interface Conversation {
-  id: string
-  customer: {
-    id: string
-    name: string
-    email: string
-    phone?: string
-    avatar?: string
-    language: string
-    timezone: string
-    lastSeen: string
-  }
-  channel: 'web' | 'whatsapp' | 'email'
-  status: 'active' | 'waiting_customer' | 'waiting_agent' | 'snoozed' | 'closed' | 'converted'
-  priority: 'low' | 'medium' | 'high' | 'urgent'
-  assigneeId?: string
-  assignee?: {
-    id: string
-    name: string
-    avatar?: string
-  }
-  lastMessage: {
-    content: string
-    timestamp: string
-    sender: 'customer' | 'agent'
-  }
-  sla: {
-    firstResponse: number // seconds remaining
-    resolution: number // seconds remaining
-  }
-  tags: string[]
-  createdAt: string
-  updatedAt: string
-  messages: Message[]
-  commerce?: {
-    latestOrder?: any
-    subscription?: any
-    co2Cylinders?: any[]
-    addresses?: any[]
-    openTickets?: any[]
-  }
-}
-
-interface Message {
-  id: string
-  content: string
-  sender: 'customer' | 'agent'
-  timestamp: string
-  isNote?: boolean
-  attachments?: any[]
-  readAt?: string
-}
-=======
 import { Message, Conversation } from '@/types/chat'
 import { simpleETAService, SimpleETA } from '@/lib/simple-eta-service'
->>>>>>> 9595013e
+
+// Additional types for this component
 
 interface Agent {
   id: string
@@ -205,6 +150,8 @@
   const [deletedConversations, setDeletedConversations] = useState<Set<string>>(new Set())
   const [responseETA, setResponseETA] = useState<SimpleETA | null>(null)
   const [etaLoading, setEtaLoading] = useState(false)
+  const [sessionsNearExpiry, setSessionsNearExpiry] = useState<any[]>([])
+  const [lastUpdateTime, setLastUpdateTime] = useState<Date>(new Date())
   
   // Queue tabs
   const [activeQueueTab, setActiveQueueTab] = useState<'my-inbox' | 'unassigned' | 'waiting-customer' | 'waiting-agent' | 'high-priority' | 'closed'>('unassigned')
@@ -300,18 +247,13 @@
           }
         }))
         
-<<<<<<< HEAD
+        // Always update conversations to ensure real-time display
         setConversations(transformedChats)
-=======
-        // Filter out deleted conversations and update
-        const filteredChats = transformedChats.filter(chat => !deletedConversations.has(chat.id))
-        setConversations(filteredChats)
       } else {
         if (response.status === 401) {
           setLoading(false)
           return
         }
->>>>>>> 9595013e
       }
     } catch (error) {
       console.error('Error fetching chats:', error)
@@ -364,6 +306,16 @@
       setEtaLoading(false)
     }
   }, [])
+
+  // Update last update time
+  const updateLastUpdateTime = useCallback(() => {
+    setLastUpdateTime(new Date())
+  }, [])
+
+  // Update stats
+  const updateStats = useCallback(() => {
+    fetchStats()
+  }, [fetchStats])
 
   // Helper functions
   const mapChatStatus = (status: string) => {
@@ -550,15 +502,6 @@
   }, [contextSocket, user, fallbackSocket])
 
   useEffect(() => {
-<<<<<<< HEAD
-    console.log('Admin chat management page mounted, fetching data...')
-    console.log('User:', user)
-    console.log('Is authenticated:', isAuthenticated)
-    console.log('Is admin:', user?.isAdmin)
-    fetchChats()
-    fetchStats()
-  }, [fetchChats, fetchStats, user, isAuthenticated])
-=======
     if (user && isAuthenticated) {
       fetchChats()
       fetchStats()
@@ -567,16 +510,10 @@
       setLoading(false) // Stop loading if not authenticated
     }
   }, [fetchChats, fetchStats, fetchResponseETA, user, isAuthenticated])
->>>>>>> 9595013e
 
   // Set up polling for real-time updates (reduced frequency since we have sockets)
   useEffect(() => {
     const interval = setInterval(() => {
-<<<<<<< HEAD
-      fetchChats()
-      fetchStats()
-    }, 60000) // Poll every 60 seconds
-=======
       // Don't poll if we're currently deleting a conversation
       if (!deletingConversation) {
         fetchChats()
@@ -584,10 +521,11 @@
         // fetchSessionsNearExpiry will be added after the function is declared
       }
     }, 10000) // Poll every 10 seconds for backup updates
->>>>>>> 9595013e
 
     return () => clearInterval(interval)
   }, [fetchChats, fetchStats, deletingConversation])
+
+  // Poll for sessions near expiry will be added after function declaration
 
   // Socket event listeners for real-time updates
   useEffect(() => {
@@ -599,53 +537,19 @@
     }
 
     const handleNewMessage = (data: { chatId: string; message: any }) => {
-<<<<<<< HEAD
-      console.log('New message received:', data)
-      
-      // Update the conversations list
-      setConversations(prev => prev.map(conv => {
-        if (conv.id === data.chatId) {
-          const newMessage = {
-            id: data.message._id || data.message.timestamp,
-            content: data.message.content,
-            sender: data.message.sender === 'admin' ? 'agent' : data.message.sender,
-            timestamp: data.message.timestamp,
-            isNote: data.message.messageType === 'system'
-          }
-          
-          return {
-            ...conv,
-            messages: [...conv.messages, newMessage],
-            lastMessage: {
-              content: data.message.content,
-              timestamp: data.message.timestamp,
-              sender: data.message.sender === 'admin' ? 'agent' : data.message.sender
-            },
-            updatedAt: new Date().toISOString()
-          }
-=======
-      console.log('🔥 Admin Chat Management: New message received:', data)
-      
-      // Validate data structure
-      if (!data || !data.chatId || !data.message) {
-        console.error('🔥 Admin Chat Management: Invalid message data structure:', data)
+      // Skip if this is a message from the current admin (already handled optimistically)
+      if (data.message.senderId === user?._id) {
         return
       }
       
-      // Skip if this is a message from the current admin (already handled optimistically)
-      if (data.message.senderId === user?._id) {
-        console.log('🔥 Admin Chat Management: Skipping message from current admin')
-        return
-      }
-      
       // Determine if this is an admin/agent message based on sender type
       const isAgentMessage = data.message.sender === 'admin' || data.message.sender === 'agent'
       
       const newMessage: Message = {
-        id: data.message._id || data.message.timestamp || `msg_${Date.now()}`,
-        content: data.message.content || '',
+        id: data.message._id || data.message.timestamp,
+        content: data.message.content,
         sender: isAgentMessage ? 'agent' : 'customer',
-        timestamp: data.message.timestamp || new Date().toISOString(),
+        timestamp: data.message.timestamp,
         isNote: data.message.messageType === 'system'
       }
       
@@ -654,23 +558,16 @@
         const updated = prev.map(conv => {
           if (conv.id === data.chatId) {
             // Check if message already exists to prevent duplicates
-            const messageExists = conv.messages.some(msg => 
-              msg.id === newMessage.id || 
-              (msg.content === newMessage.content && msg.timestamp === newMessage.timestamp)
-            )
-            if (messageExists) {
-              console.log('🔥 Admin Chat Management: Message already exists in conversation, skipping')
-              return conv
-            }
+            const messageExists = conv.messages.some(msg => msg.id === newMessage.id)
+            if (messageExists) return conv
             
-            console.log('🔥 Admin Chat Management: Adding new message to conversation')
             const updatedConv = {
               ...conv,
               messages: [...conv.messages, newMessage],
               lastMessage: {
-                content: newMessage.content,
-                timestamp: newMessage.timestamp,
-                sender: newMessage.sender
+                content: data.message.content,
+                timestamp: data.message.timestamp,
+                sender: (isAgentMessage ? 'agent' : 'customer') as 'agent' | 'customer'
               },
               updatedAt: new Date().toISOString()
             }
@@ -698,19 +595,15 @@
       // Update selected conversation if it's the same chat
       if (selectedConversation && selectedConversation.id === data.chatId) {
         // Check if message already exists to prevent duplicates
-        const messageExists = selectedConversation.messages.some(msg => 
-          msg.id === newMessage.id || 
-          (msg.content === newMessage.content && msg.timestamp === newMessage.timestamp)
-        )
+        const messageExists = selectedConversation.messages.some(msg => msg.id === newMessage.id)
         if (!messageExists) {
-          console.log('🔥 Admin Chat Management: Adding new message to selected conversation')
           const updatedConv = {
             ...selectedConversation,
             messages: [...selectedConversation.messages, newMessage],
             lastMessage: {
-              content: newMessage.content,
-              timestamp: newMessage.timestamp,
-              sender: newMessage.sender
+              content: data.message.content,
+              timestamp: data.message.timestamp,
+              sender: (isAgentMessage ? 'agent' : 'customer') as 'agent' | 'customer'
             }
           }
           
@@ -725,33 +618,12 @@
           }
           
           setSelectedConversation(updatedConv)
-        } else {
-          console.log('🔥 Admin Chat Management: Message already exists in selected conversation, skipping')
->>>>>>> 9595013e
         }
-        return conv
-      }))
-
-      // Update selected conversation if it's the same chat
-      if (selectedConversation && selectedConversation.id === data.chatId) {
-        const newMessage = {
-          id: data.message._id || data.message.timestamp,
-          content: data.message.content,
-          sender: data.message.sender === 'admin' ? 'agent' : data.message.sender,
-          timestamp: data.message.timestamp,
-          isNote: data.message.messageType === 'system'
-        }
-        
-        setSelectedConversation(prev => prev ? {
-          ...prev,
-          messages: [...prev.messages, newMessage],
-          lastMessage: {
-            content: data.message.content,
-            timestamp: data.message.timestamp,
-            sender: data.message.sender === 'admin' ? 'agent' : data.message.sender
-          }
-        } : null)
       }
+      
+      // Update stats and last update time only when there are actual changes
+      updateLastUpdateTime()
+      updateStats()
     }
 
     const handleChatUpdate = (data: { chatId: string; status?: string; assignedTo?: any }) => {
@@ -796,17 +668,8 @@
     }
 
     const handleChatDeleted = (data: { chatId: string }) => {
-<<<<<<< HEAD
-      console.log('Chat deleted:', data)
-=======
-      console.log('🔥 Socket: Chat deleted event received:', data.chatId)
       updateLastUpdateTime() // Update last update time
       updateStats() // Update stats in real-time
-      
-      // Add to deleted conversations set to prevent re-adding via polling
-      setDeletedConversations(prev => new Set([...prev, data.chatId]))
-      
->>>>>>> 9595013e
       // Remove the chat from the conversations list
       setConversations(prev => {
         const updated = prev.filter(conv => conv.id !== data.chatId)
@@ -822,21 +685,10 @@
 
     // Register socket event listeners
     if (socket && typeof socket.on === 'function') {
-<<<<<<< HEAD
-      console.log('Registering socket event listeners')
-=======
-      console.log('🔥 Admin Chat Management: Registering socket event listeners')
->>>>>>> 9595013e
       socket.on('new_message', handleNewMessage)
       socket.on('chat_updated', handleChatUpdate)
       socket.on('chat_created', handleChatCreated)
       socket.on('chat_deleted', handleChatDeleted)
-    } else {
-<<<<<<< HEAD
-      console.error('Socket is not properly initialized or does not have on method:', socket)
-=======
-      console.log('🔥 Admin Chat Management: Socket not available or not connected')
->>>>>>> 9595013e
     }
 
     // Cleanup
@@ -925,54 +777,8 @@
     try {
       const token = localStorage.getItem('auth-token') || sessionStorage.getItem('auth-token')
       
-<<<<<<< HEAD
-      // Send via API for persistence
-      const response = await fetch(`${process.env.NEXT_PUBLIC_API_URL || 'http://localhost:3000'}/chat/${selectedConversation.id}/messages`, {
-        method: 'POST',
-        headers: {
-          'Content-Type': 'application/json',
-          'Authorization': `Bearer ${token}`
-        },
-        body: JSON.stringify({
-          content: newMessage,
-          messageType: isInternalNote ? 'system' : 'text'
-        })
-      })
-
-      if (response.ok) {
-        // Message will be added via socket listener
-        console.log('Message sent successfully')
-
-=======
-      // Send via socket only - the socket service will handle API persistence
+      // Send via socket for real-time updates
       if (socket && isConnected && typeof socket.emit === 'function') {
-        // Create the message object for immediate local state update
-        const messageToAdd = {
-          id: `temp_${Date.now()}`, // Temporary ID until server responds
-          _id: `temp_${Date.now()}`, // Temporary ID until server responds
-          content: newMessage,
-          sender: 'agent' as 'agent' | 'customer',
-          senderId: user?._id,
-          messageType: isInternalNote ? 'system' : 'text',
-          timestamp: new Date().toISOString(),
-          createdAt: new Date(),
-          isFromAdmin: true,
-          formattedTime: new Date().toLocaleTimeString('en-US', {
-            hour: '2-digit',
-            minute: '2-digit',
-            hour12: true
-          })
-        }
-
-        // Add message to local state immediately for better UX
-        setSelectedConversation(prev => {
-          if (!prev) return prev
-          return {
-            ...prev,
-            messages: [...prev.messages, messageToAdd]
-          }
-        })
-
         socket.emit('send_message', {
           chatId: selectedConversation.id,
           content: newMessage,
@@ -990,8 +796,90 @@
             }
           })
         }
-        
->>>>>>> 9595013e
+      }
+
+      // Also send via API for persistence
+      const response = await fetch(`http://localhost:3000/chat/${selectedConversation.id}/messages`, {
+        method: 'POST',
+        headers: {
+          'Content-Type': 'application/json',
+          'Authorization': `Bearer ${token}`
+        },
+        body: JSON.stringify({
+          content: newMessage,
+          messageType: isInternalNote ? 'system' : 'text'
+        })
+      })
+
+      if (response.ok) {
+        // Optimistically update the UI
+        const message: Message = {
+          id: Date.now().toString(),
+          content: newMessage,
+          sender: 'agent',
+          timestamp: new Date().toISOString(),
+          isNote: isInternalNote
+        }
+
+        setSelectedConversation(prev => {
+          if (!prev) return null
+          
+          const updatedConv = {
+            ...prev,
+            messages: [...prev.messages, message],
+            lastMessage: {
+              content: newMessage,
+              timestamp: message.timestamp,
+              sender: 'agent' as 'agent' | 'customer'
+            },
+            // Update status to active when admin responds
+            status: prev.status === 'waiting_customer' || prev.status === 'waiting_agent' ? 'active' : prev.status
+          }
+          
+          // Auto-assign to current admin if not already assigned
+          if (!prev.assigneeId && user?._id) {
+            updatedConv.assigneeId = user._id
+            updatedConv.assignee = {
+              id: user._id,
+              name: user.name || 'Support',
+              avatar: user.avatar
+            }
+          }
+          
+          return updatedConv
+        })
+
+        // Update conversations list
+        setConversations(prev => prev.map(conv => {
+          if (conv.id === selectedConversation.id) {
+            const updatedConv = {
+              ...conv,
+              messages: [...conv.messages, message],
+              lastMessage: {
+                content: newMessage,
+                timestamp: message.timestamp,
+                sender: 'agent' as 'agent' | 'customer'
+              },
+              // Update status to active when admin responds
+              status: conv.status === 'waiting_customer' || conv.status === 'waiting_agent' ? 'active' : conv.status,
+              updatedAt: new Date().toISOString()
+            }
+            
+            // Auto-assign to current admin if not already assigned
+            if (!conv.assigneeId && user?._id) {
+              updatedConv.assigneeId = user._id
+              updatedConv.assignee = {
+                id: user._id,
+                name: user.name || 'Support',
+                avatar: user.avatar
+              }
+            }
+            
+            return updatedConv
+          }
+          return conv
+        }))
+
         setNewMessage('')
         setIsInternalNote(false)
         toast.success(isInternalNote ? 'Note added' : 'Message sent')
@@ -1015,29 +903,32 @@
 
     setDeletingConversation(conversationId)
     
-<<<<<<< HEAD
-=======
-    // Set a timeout to prevent infinite deleting state (15 seconds)
+    // Don't immediately remove from UI - keep it visible with loading state
+    // The conversation will be marked as deleting and blurred
+    
+    // Set a timeout to prevent infinite deleting state (30 seconds)
     const deletionTimeout = setTimeout(() => {
       console.log('🔥 Deletion timeout reached, clearing deleting state')
       setDeletingConversation(null)
       toast.error('Deletion timed out. Please try again.')
-    }, 15000)
+    }, 30000)
     
->>>>>>> 9595013e
     try {
       console.log('Attempting to delete conversation:', conversationId)
       const token = localStorage.getItem('auth-token') || sessionStorage.getItem('auth-token')
-      
-<<<<<<< HEAD
-      const response = await fetch(`${process.env.NEXT_PUBLIC_API_URL || 'http://localhost:3000'}/chat/${conversationId}`, {
-=======
-      if (!token) {
-        throw new Error('No authentication token found')
+      console.log('Using token:', token ? 'present' : 'missing')
+      
+      // Decode token to check admin status
+      if (token) {
+        try {
+          const payload = JSON.parse(atob(token.split('.')[1]))
+          console.log('Token payload:', { id: payload.id, isAdmin: payload.isAdmin, exp: payload.exp })
+        } catch (e) {
+          console.error('Error decoding token:', e)
+        }
       }
       
       const response = await fetch(`http://localhost:3000/chat/${conversationId}`, {
->>>>>>> 9595013e
         method: 'DELETE',
         headers: {
           'Authorization': `Bearer ${token}`
@@ -1045,94 +936,64 @@
       })
 
       console.log('Delete response status:', response.status)
-<<<<<<< HEAD
+      console.log('Delete response statusText:', response.statusText)
       console.log('Delete response headers:', Object.fromEntries(response.headers.entries()))
-      
-      if (response.ok) {
-        // Check if response has content
-        const contentType = response.headers.get('content-type')
-        console.log('Response content type:', contentType)
-=======
+      console.log('Delete response URL:', response.url)
+      console.log('Delete response ok:', response.ok)
       
       if (response.ok) {
         console.log('🔥 Deletion successful, now removing from UI')
         
-        // Add to deleted conversations set to prevent re-adding via polling
-        setDeletedConversations(prev => new Set([...prev, conversationId]))
-        
-        // Remove from UI immediately after successful server confirmation
-        setConversations(prev => {
-          const updated = prev.filter(conv => conv.id !== conversationId)
-          console.log('🔥 Removed conversation from UI, remaining count:', updated.length)
-          return updated
-        })
-        
-        // Clear selected conversation if it was deleted
+        // Only remove from UI after successful server confirmation
+        setConversations(prev => prev.filter(conv => conv.id !== conversationId))
         if (selectedConversation && selectedConversation.id === conversationId) {
           setSelectedConversation(null)
         }
->>>>>>> 9595013e
         
-        if (contentType && contentType.includes('application/json')) {
-          try {
-            const responseData = await response.json()
-            console.log('Delete response data:', responseData)
-          } catch (parseError) {
-            console.error('Error parsing delete response:', parseError)
-          }
+        // Emit socket event for real-time updates
+        if (socket && typeof socket.emit === 'function') {
+          console.log('🔥 Emitting chat_deleted event for real-time update')
+          socket.emit('chat_deleted', { chatId: conversationId })
         }
         
-<<<<<<< HEAD
-        // Update UI regardless of response content
-        await fetchChats()
-        setSelectedConversation(null)
-=======
         // Update stats in background (don't await)
         fetchStats()
         
+        // Success - no need to read response body
         console.log('Delete operation completed successfully')
->>>>>>> 9595013e
+        
         toast.success('Conversation deleted successfully')
       } else {
+        let errorMessage = 'Failed to delete conversation'
         try {
-<<<<<<< HEAD
-          const errorData = await response.json()
-          console.error('Delete error response:', errorData)
-          toast.error(errorData.message || 'Failed to delete conversation')
-        } catch (parseError) {
-          console.error('Error parsing delete error response:', parseError)
-          const errorText = await response.text()
-          console.error('Raw error response:', errorText)
-          toast.error(`Failed to delete conversation (${response.status})`)
-=======
+          // Try to get error details from response
           const contentType = response.headers.get('content-type')
+          console.log('Error response content type:', contentType)
           
           if (contentType && contentType.includes('application/json')) {
             const errorData = await response.json()
-            if (errorData && typeof errorData === 'object' && Object.keys(errorData).length > 0) {
-              console.error('Delete error response:', errorData)
+            console.error('Delete error response:', errorData)
+            if (errorData && Object.keys(errorData).length > 0) {
               errorMessage = errorData.message || errorData.error || errorMessage
             }
           } else {
+            // Try to get text response
             const errorText = await response.text()
+            console.error('Raw error response:', errorText)
             if (errorText && errorText.trim()) {
-              console.error('Raw error response:', errorText)
               errorMessage = errorText
             }
           }
         } catch (parseError) {
           console.error('Error parsing delete error response:', parseError)
->>>>>>> 9595013e
+          // Use default error message
         }
+        
+        toast.error(errorMessage)
       }
     } catch (error) {
-<<<<<<< HEAD
-      console.error('Error deleting conversation:', error)
+      console.error('🔥 Error deleting conversation:', error)
       toast.error('Failed to delete conversation')
-=======
-      console.error('🔥 Error deleting conversation:', error)
-      toast.error('Failed to delete conversation. Please try again.')
->>>>>>> 9595013e
     } finally {
       setDeletingConversation(null)
     }
@@ -1352,7 +1213,6 @@
               </div>
             </div>
 
-<<<<<<< HEAD
             {/* Queue List */}
             <div className="flex-1 overflow-y-auto">
               {filteredConversations.map((conversation) => {
@@ -1361,17 +1221,29 @@
                 const isUrgent = conversation.sla.firstResponse <= 30
                 const isWarning = conversation.sla.firstResponse <= 90 && conversation.sla.firstResponse > 30
                 
+                const isDeleting = deletingConversation === conversation.id
+                
                 return (
                   <div
                     key={conversation.id}
                     className={cn(
-                      "p-4 border-b cursor-pointer hover:bg-gray-50 transition-colors",
+                      "p-4 border-b cursor-pointer hover:bg-gray-50 transition-all duration-300 relative",
                       isSelected && "bg-blue-50 border-blue-200",
                       isUrgent && "bg-red-50 border-red-200",
-                      isWarning && "bg-amber-50 border-amber-200"
+                      isWarning && "bg-amber-50 border-amber-200",
+                      isDeleting && "opacity-50 blur-sm pointer-events-none"
                     )}
-                    onClick={() => handleConversationSelect(conversation)}
+                    onClick={() => !isDeleting && handleConversationSelect(conversation)}
                   >
+                    {isDeleting && (
+                      <div className="absolute inset-0 flex items-center justify-center bg-red-50/90 z-10 rounded">
+                        <div className="flex flex-col items-center gap-2 text-red-600">
+                          <Loader2 className="h-5 w-5 animate-spin" />
+                          <span className="text-sm font-medium">Deleting conversation...</span>
+                          <span className="text-xs text-red-500">Please wait for confirmation</span>
+                        </div>
+                      </div>
+                    )}
                     <div className="flex items-start justify-between mb-2">
                       <div className="flex items-center gap-2">
                         <div className={cn("p-1 rounded", getChannelColor(conversation.channel))}>
@@ -1404,6 +1276,24 @@
                             <span>{conversation.assignee.name}</span>
                           </div>
                         )}
+                        {sessionsNearExpiry.some(s => s.id === conversation.id) && (() => {
+                          const session = sessionsNearExpiry.find(s => s.id === conversation.id)
+                          const timeLeft = session ? Math.floor(session.timeUntilExpiry / (1000 * 60)) : 0
+                          return (
+                            <div className="flex items-center gap-1 text-xs text-orange-600">
+                              <Clock className="h-3 w-3" />
+                              <span>Near expiry {timeLeft}m</span>
+                            </div>
+                          )
+                        })()}
+                        {conversation.rating && (
+                          <div className="flex items-center gap-1 text-xs">
+                            <Star className={`h-3 w-3 ${conversation.rating.score >= 4 ? 'text-yellow-500 fill-current' : conversation.rating.score >= 3 ? 'text-yellow-400' : 'text-red-400'}`} />
+                            <span className={conversation.rating.score >= 4 ? 'text-green-600' : conversation.rating.score >= 3 ? 'text-yellow-600' : 'text-red-600'}>
+                              {conversation.rating.score}/5
+                            </span>
+                          </div>
+                        )}
                         <span className={cn("font-mono", getSLAColor(conversation.sla.firstResponse))}>
                           {formatTime(conversation.sla.firstResponse)}
                         </span>
@@ -1412,20 +1302,6 @@
                   </div>
                 )
               })}
-=======
-            {/* Virtualized Queue List */}
-            <div className="flex-1">
-              <VirtualizedConversationList
-                conversations={filteredConversations}
-                selectedConversation={selectedConversation}
-                onConversationSelect={handleConversationSelect}
-                onDeleteConversation={handleDeleteConversation}
-                deletingConversation={deletingConversation}
-                searchTerm={searchTerm}
-                height={600}
-                itemHeight={120}
-              />
->>>>>>> 9595013e
             </div>
           </div>
 
