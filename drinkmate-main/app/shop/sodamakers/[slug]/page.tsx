"use client"

import React, { useState, useEffect, useCallback, useMemo } from "react"
import { useParams } from "next/navigation"
import Link from "next/link"
import {
  Star,
  Heart,
  ShoppingCart,
  Share2,
  Plus,
  Minus,
  Facebook,
  Twitter,
  Copy,
  Bell,
  ChevronDown,
  ChevronUp,
  ThumbsUp,
  ArrowLeft,
  Eye,
  Play,
  MessageCircle,
  Award,
  Clock,
  CheckCircle,
  AlertCircle,
  Info,
  Sparkles,
  TrendingUp,
  Users,
  Calendar,
  Package,
  Recycle,
  Leaf,
  Gauge,
  Settings,
  Filter,
  X,
  ChevronLeft,
  ChevronRight,
  Maximize2,
  Truck,
  Shield,
  Zap,
} from "lucide-react"
import { Button } from "@/components/ui/button"
import { Badge } from "@/components/ui/badge"
import SaudiRiyalSymbol from "@/components/ui/SaudiRiyalSymbol"
import { Card, CardContent, CardHeader, CardTitle } from "@/components/ui/card"
import { Tabs, TabsContent, TabsList, TabsTrigger } from "@/components/ui/tabs"
import { Dialog, DialogContent, DialogHeader, DialogTitle, DialogTrigger } from "@/components/ui/dialog"
import { Input } from "@/components/ui/input"
import { Textarea } from "@/components/ui/textarea"
import { Select, SelectContent, SelectItem, SelectTrigger, SelectValue } from "@/components/ui/select"
import { Switch } from "@/components/ui/switch"
import { Progress } from "@/components/ui/progress"
import { Separator } from "@/components/ui/separator"
import { Avatar, AvatarFallback, AvatarImage } from "@/components/ui/avatar"
import { Tooltip, TooltipContent, TooltipProvider, TooltipTrigger } from "@/components/ui/tooltip"
import { YouTubeVideo, isYouTubeUrl, getYouTubeVideoId } from "@/components/ui/youtube-video"
import PageLayout from "@/components/layout/PageLayout"
import { useTranslation } from "@/lib/translation-context"
import { useCart } from "@/lib/cart-context"
import { useRouter } from "next/navigation"
import { shopAPI } from "@/lib/api"
import SaudiRiyal from "@/components/ui/SaudiRiyal"
import styles from "./styles.module.css"

interface SodamakerProduct {
  _id: string
  id?: string // For compatibility with mock data
  slug: string
  name: string
  brand: string
  type: string
  price: number
  originalPrice: number
  discount: number
  capacity: number
  material: string
  stock: number
  minStock: number
  status: string
  isBestSeller: boolean
  isFeatured: boolean
  isNew: boolean
  isEcoFriendly: boolean
  description: string
  features: string[]
  specifications: Record<string, string>
  images: string[]
  image?: string // For compatibility with mock data
  videos: string[]
  documents: { name: string; url: string; type: string }[]
  certifications: string[]
  warranty: string
  dimensions: { width: number; height: number; depth: number; weight: number }
  compatibility: string[]
  safetyFeatures: string[]
  createdAt: string
  updatedAt: string
  averageRating: number
  totalReviews: number
  reviewCount?: number // For compatibility with mock data
  categoryId: string
  tags: string[]
  seoTitle?: string
  seoDescription?: string
  rating?: number // For compatibility with mock data
  reviews?: number // For compatibility with mock data
  badge?: string // For compatibility with mock data
}


const productReviews = [
  {
    id: 1,
    user: "Ahmed Al-Rashid",
    avatar: "/male-user-avatar.png",
    rating: 5,
    date: "2024-01-15",
    verified: true,
    comment:
      "Absolutely outstanding soda maker! The 1L capacity has been a game-changer for our family. We've been using it for 3 months now and the quality is exceptional. The carbonation technology really makes a difference - no more inconsistent sparkling water. The installation was straightforward and the customer service was top-notch. Highly recommend for anyone serious about their soda making!",
    helpful: 24,
    images: ["/placeholder.svg", "/placeholder.svg"],
    pros: ["Long-lasting", "Easy installation", "Consistent carbonation", "Great value"],
    cons: ["Slightly heavier than expected"],
    wouldRecommend: true,
    purchaseVerified: true,
  },
  {
    id: 2,
    user: "Fatima Hassan",
    avatar: "/female-user-avatar.png",
    rating: 5,
    date: "2024-01-10",
    verified: true,
    comment:
      "Perfect for our busy household! We go through a lot of sparkling water and this soda maker keeps up with our demand. The CO2 cylinder refill service is incredibly convenient - they even send reminders when it's time for a refill. The eco-friendly aspect was important to us, and DrinkMate delivers on their sustainability promises. Worth every riyal!",
    helpful: 18,
    images: [],
    pros: ["Eco-friendly", "Convenient refill service", "High capacity", "Reliable performance"],
    cons: [],
    wouldRecommend: true,
    purchaseVerified: true,
  },
  {
    id: 3,
    user: "Mohammed Al-Zahra",
    avatar: "/user-avatar-male-2.jpg",
    rating: 4,
    date: "2023-12-28",
    verified: true,
    comment:
      "Solid quality soda maker with reliable performance. Been using it for 6 months without any issues. The pressure indicator is a nice touch - helps me know when it's time for a CO2 refill. Only reason for 4 stars instead of 5 is that I wish there was an even larger capacity option for commercial use. But for home use, this is perfect.",
    helpful: 12,
    images: ["/placeholder.svg"],
    pros: ["Reliable", "Good build quality", "Pressure indicator", "Easy to use"],
    cons: ["Could use larger capacity option"],
    wouldRecommend: true,
    purchaseVerified: true,
  },
]

const productQA = [
  {
    id: 1,
    category: "Usage & Capacity",
    question: "How long does the CO2 cylinder last with regular use?",
    answer:
      "The cylinder capacity varies by model and usage. Our Premium cylinder (1L) typically lasts 4-6 weeks for an average family of 4 making 2-3 liters of sparkling water daily. Heavy users might see 3-4 weeks, while light users can get 8-10 weeks. The smart pressure indicator helps you monitor remaining capacity.",
    helpful: 15,
    date: "2024-01-12",
    answeredBy: "DrinkMate Expert Team",
    tags: ["capacity", "duration", "usage"],
  },
  {
    id: 2,
    category: "Installation & Safety",
    question: "Can I refill the CO2 cylinder myself or do I need professional service?",
    answer:
      "For safety and quality assurance, we strongly recommend using our authorized refill centers or exchange program. Our technicians ensure proper pressure levels, purity standards, and safety checks. DIY refilling can be dangerous and may void your warranty. We offer convenient pickup/delivery service in most areas.",
    helpful: 12,
    date: "2024-01-08",
    answeredBy: "Safety Specialist",
    tags: ["safety", "refill", "service"],
  },
  {
    id: 3,
    category: "Warranty & Support",
    question: "What's covered under the warranty and how do I claim it?",
    answer:
      "Our 5-year limited warranty covers manufacturing defects, valve malfunctions, and structural integrity. It doesn't cover normal wear, misuse, or accidental damage. To claim warranty, contact our support team with your purchase receipt and cylinder serial number. We offer free replacement or repair within warranty period.",
    helpful: 8,
    date: "2023-12-15",
    answeredBy: "Customer Support",
    tags: ["warranty", "support", "claims"],
  },
  {
    id: 4,
    category: "Certification & Quality",
    question: "Are the soda makers halal certified and what quality standards do you follow?",
    answer:
      "Yes, all our soda makers use halal-certified food-grade CO2 gas that meets Islamic dietary requirements. We also have Kosher certification. Our facilities are ISO 9001 certified, and all cylinders meet DOT-3AL and CE safety standards. We conduct regular quality audits and purity testing.",
    helpful: 20,
    date: "2024-01-05",
    answeredBy: "Quality Assurance Team",
    tags: ["halal", "kosher", "certification", "quality"],
  },
]

export default function SodamakerProductDetail() {
  const params = useParams()
  const { t } = useTranslation()
  const { addItem } = useCart()
  const router = useRouter()

  const productSlug = params?.slug as string
  const [product, setProduct] = useState<SodamakerProduct | null>(null)
  const [loading, setLoading] = useState(true)
  const [relatedProducts, setRelatedProducts] = useState<SodamakerProduct[]>([])
  const [loadingRelated, setLoadingRelated] = useState(true)

  // Enhanced state management with more features
  const [selectedImage, setSelectedImage] = useState(0)
  const [isShowingVideo, setIsShowingVideo] = useState(false)
  const [quantity, setQuantity] = useState(1)
  const [isInCart, setIsInCart] = useState(false)
  const [isInWishlist, setIsInWishlist] = useState(false)
  const [activeTab, setActiveTab] = useState("description")
  const [isZoomed, setIsZoomed] = useState(false)
  const [zoomPosition, setZoomPosition] = useState({ x: 50, y: 50 })
  const [showShareMenu, setShowShareMenu] = useState(false)
  const [showNotifyMe, setShowNotifyMe] = useState(false)
  const [expandedQA, setExpandedQA] = useState<number[]>([])
  const [notifyEmail, setNotifyEmail] = useState("")
  const [showReviewForm, setShowReviewForm] = useState(false)
  const [newReview, setNewReview] = useState({
    rating: 5,
    comment: "",
    name: "",
    pros: "",
    cons: "",
    wouldRecommend: true,
  })
  const [reviews, setReviews] = useState(productReviews)
  const [qaData, setQAData] = useState(productQA)
  const [showQuestionForm, setShowQuestionForm] = useState(false)
  const [newQuestion, setNewQuestion] = useState({
    question: "",
    category: "Usage & Capacity",
    tags: ""
  })

  const [showImageGallery, setShowImageGallery] = useState(false)
  const [reviewFilter, setReviewFilter] = useState("all")
  const [reviewSort, setReviewSort] = useState("newest")
  const [qaFilter, setQAFilter] = useState("all")
  const [isVideoMuted, setIsVideoMuted] = useState(true)
  const [cartAnimation, setCartAnimation] = useState(false)
  const [wishlistAnimation, setWishlistAnimation] = useState(false)

  const toggleQA = useCallback((id: number) => {
    setExpandedQA((prev) => {
      if (prev.includes(id)) {
        return prev.filter((qaId) => qaId !== id)
      } else {
        return [...prev, id]
      }
    })
  }, [])
  
  // Function to fetch related products
  const fetchRelatedProducts = useCallback(async (currentProductId: string) => {
    try {
      setLoadingRelated(true)
      
      // Get all sodamakers
      const response = await shopAPI.getProducts();
      
      if (response.success && response.products) {
        // Filter out the current product and get up to 4 other products
        const otherProducts = response.products
          .filter((product: SodamakerProduct) => product._id !== currentProductId)
          .slice(0, 4);
          
        // Process images to ensure they have absolute URLs
        const processedProducts = otherProducts.map((product: SodamakerProduct) => {
          // Handle case where image might be undefined or null
          const safeImage = product.image || '';
          const safeImages = product.images || [];
          
          return {
            ...product,
            // Ensure image URL is absolute
            image: safeImage.startsWith('http') ? safeImage : 
                   safeImage.startsWith('/') ? `${window.location.origin}${safeImage}` : 
                   '/placeholder.svg',
            // Ensure image URLs in arrays are absolute
            images: safeImages.map((img: string) => 
              img?.startsWith('http') ? img : 
              img?.startsWith('/') ? `${window.location.origin}${img}` : 
              '/placeholder.svg'
            )
          }
        });
        
        setRelatedProducts(processedProducts);
      } else {
        // No related products found
        setRelatedProducts([]);
      }
    } catch (error) {
      // Error fetching related products - continue without them
      // Set empty array on error
      setRelatedProducts([]);
    } finally {
      setLoadingRelated(false);
    }
  }, [])

  useEffect(() => {
    const fetchProduct = async () => {
      try {
        setLoading(true)
        console.log('🔍 Fetching product with slug:', productSlug);
        
        // Mock data for testing when backend is not available
        const mockProducts: Record<string, any> = {
          'drinkmate-soda-maker-machine': {
            _id: 'mock-soda-maker-1',
            name: 'DrinkMate Soda Maker Machine',
            slug: 'drinkmate-soda-maker-machine',
            shortDescription: 'Professional soda maker with advanced carbonation technology',
            fullDescription: 'The DrinkMate Soda Maker Machine is a professional-grade appliance designed for creating restaurant-quality sodas at home. Featuring advanced carbonation technology, this machine delivers consistent results every time.',
            price: 299.99,
            originalPrice: 399.99,
            sku: 'DM-SM-001',
            category: 'sodamakers',
            image: '/images/products/soda-maker-1.jpg',
            images: [
              { url: '/images/products/soda-maker-1.jpg', alt: 'DrinkMate Soda Maker Machine - Front View', isPrimary: true },
              { url: '/images/products/soda-maker-2.jpg', alt: 'DrinkMate Soda Maker Machine - Side View', isPrimary: false }
            ],
            stock: 50,
            isActive: true,
            isFeatured: true,
            isBestSeller: true,
            averageRating: 4.8,
            reviewCount: 127,
            totalReviews: 127,
            features: [
              'Advanced Carbonation Technology - State-of-the-art carbonation system for perfect bubbles every time',
              'Stainless Steel Construction - Premium materials ensure durability and longevity',
              'Easy-to-Use Interface - Intuitive controls make soda making simple and enjoyable',
              'Energy Efficient - Low power consumption for eco-friendly operation',
              'Quiet Operation - Minimal noise for comfortable home use',
              'Professional Results - Restaurant-quality sodas every time'
            ],
            specifications: {
              'Power': '120W',
              'Capacity': '1.5L',
              'Material': 'Stainless Steel',
              'Weight': '3.2kg',
              'Dimensions': '25cm x 20cm x 35cm',
              'Warranty': '2 years',
              'Pressure Rating': '60 PSI',
              'Thread Type': 'Standard 3/8" UNF',
              'Valve Type': 'Precision Flow Control',
              'Certification': 'FDA, CE, ISO 9001',
              'Temperature Range': '4°C to +40°C',
              'Service Life': '10 Years',
              'CO2 Purity': '99.9% Food Grade',
              'Safety Features': 'Pressure Relief Valve'
            },
            colors: [
              { name: 'Silver', hexCode: '#C0C0C0', inStock: true },
              { name: 'Black', hexCode: '#000000', inStock: true }
            ],
            tags: ['soda-maker', 'professional', 'stainless-steel', 'carbonation']
          },
          'drinkmate-premium-flavor-pack': {
            _id: 'mock-flavor-pack-1',
            name: 'DrinkMate Premium Flavor Pack',
            slug: 'drinkmate-premium-flavor-pack',
            shortDescription: 'Premium Italian flavor syrups collection',
            fullDescription: 'The DrinkMate Premium Flavor Pack features six carefully selected Italian flavor syrups, each crafted with authentic ingredients and traditional recipes.',
            price: 49.99,
            originalPrice: 69.99,
            sku: 'DM-FP-001',
            category: 'sodamakers',
            image: '/images/products/flavor-pack-1.jpg',
            images: [
              { url: '/images/products/flavor-pack-1.jpg', alt: 'DrinkMate Premium Flavor Pack - Collection View', isPrimary: true },
              { url: '/images/products/flavor-pack-2.jpg', alt: 'DrinkMate Premium Flavor Pack - Individual Bottles', isPrimary: false }
            ],
            stock: 100,
            isActive: true,
            isFeatured: false,
            isBestSeller: true,
            averageRating: 4.6,
            reviewCount: 89,
            totalReviews: 89,
            features: [
              '6 Premium Italian Flavors - Carefully selected authentic Italian flavor syrups',
              'Natural Ingredients - Made with real fruit extracts and natural flavors',
              'No Artificial Preservatives - Pure ingredients for authentic taste',
              'Long Shelf Life - 24-month shelf life for extended use',
              'Easy to Use - Simple mixing instructions for perfect results',
              'Professional Quality - Restaurant-grade syrups for home use'
            ],
            specifications: {
              'Flavors': '6 varieties',
              'Volume': '750ml each',
              'Ingredients': 'Natural',
              'Shelf Life': '24 months',
              'Storage': 'Room temperature',
              'Origin': 'Italy',
              'Certification': 'FDA Approved',
              'Allergens': 'None',
              'Sugar Content': 'Natural sugars only',
              'Preservatives': 'None',
              'Color': 'Natural colors',
              'Packaging': 'Glass bottles'
            },
            colors: [
              { name: 'Mixed', hexCode: '#FF6B6B', inStock: true }
            ],
            tags: ['flavors', 'italian', 'premium', 'natural']
          }
        };

        // Check if we have mock data for this slug
        if (mockProducts[productSlug as keyof typeof mockProducts]) {
          console.log('📦 Using mock data for:', productSlug);
          const productData = mockProducts[productSlug as keyof typeof mockProducts];
          console.log('📋 Mock product data:', productData);
          
          // Process the mock product data
          const processedProduct = {
            ...productData,
            // Ensure image URLs are absolute
            image: productData.image?.startsWith('http') ? productData.image : 
                   productData.image?.startsWith('/') ? `${typeof window !== 'undefined' ? window.location.origin : 'http://localhost:3000'}${productData.image}` : 
                   '/placeholder.svg',
            // Ensure image URLs in arrays are absolute
            images: (productData.images || []).map((img: any) => 
              img?.url?.startsWith('http') ? img.url : 
              img?.url?.startsWith('/') ? `${typeof window !== 'undefined' ? window.location.origin : 'http://localhost:3000'}${img.url}` : 
              '/placeholder.svg'
            ),
            // Add any missing properties with default values
            specifications: productData.specifications || {},
            videos: productData.videos || [],
            documents: productData.documents || [],
            certifications: productData.certifications || [],
            dimensions: productData.dimensions || { width: 0, height: 0, depth: 0, weight: 0 },
            compatibility: productData.compatibility || [],
            safetyFeatures: productData.safetyFeatures || [],
          }
          
          setProduct(processedProduct)
          setLoading(false)
          return;
        }
        
        // Try to get product details using shopAPI
        const response = await shopAPI.getProductFlexible(productSlug);
        console.log('📦 API Response:', response);
        
        // Handle both response formats: { success: true, product: data } and direct data
        const productData = response.success ? response.product : response;
        console.log('📋 Processed product data:', productData);
        
        if (productData && (productData._id || productData.id)) {
          
          // Ensure image URLs are absolute
          const processedProduct = {
            ...productData,
            // Ensure image URL is absolute
            image: productData.image?.startsWith('http') ? productData.image : 
                   productData.image?.startsWith('/') ? `${typeof window !== 'undefined' ? window.location.origin : 'http://localhost:3000'}${productData.image}` : 
                   '/placeholder.svg',
            // Ensure image URLs in arrays are absolute
            images: (productData.images || []).map((img: string) => 
              img?.startsWith('http') ? img : 
              img?.startsWith('/') ? `${typeof window !== 'undefined' ? window.location.origin : 'http://localhost:3000'}${img}` : 
              '/placeholder.svg'
            ),
            // Add any missing properties with default values
            specifications: productData.specifications || {},
            videos: productData.videos || [],
            documents: productData.documents || [],
            certifications: productData.certifications || [],
            dimensions: productData.dimensions || { width: 0, height: 0, depth: 0, weight: 0 },
            compatibility: productData.compatibility || [],
            safetyFeatures: productData.safetyFeatures || [],
          }
          
          setProduct(processedProduct)
          
          // Fetch related products after getting the current product
          fetchRelatedProducts(productData._id);
        } else {
          // Set empty product if API fails
          console.log('❌ No product data found in response');
          setProduct(null)
          
          // No related products to fetch when product is null
        }
        setLoading(false)
      } catch (error) {
        // Error fetching product - show error state
        console.error('💥 Error fetching product:', error);
        setProduct(null)
        setLoading(false)
        
        // No related products to fetch when product is null
      }
    }

    if (productSlug) {
      fetchProduct()
    }
  }, [productSlug, fetchRelatedProducts])

  const handleAddToCart = useCallback(() => {
    if (!product) return

    setCartAnimation(true)
    setIsInCart(true)

    // Add item to cart context
    addItem({
      id: product._id || product.id || productSlug,
      name: product.name,
      price: product.price,
      image: product.image || product.images?.[0] || '/placeholder.svg',
      quantity: quantity,
      category: 'sodamakers'
    })

    // Simulate cart API call
    setTimeout(() => {
      setCartAnimation(false)
      // Navigate to cart page
      router.push('/cart')
    }, 1000)
  }, [product, quantity, addItem, router])

  const handleAddToWishlist = useCallback(() => {
    if (!product) return

    setWishlistAnimation(true)
    setIsInWishlist(!isInWishlist)

    setTimeout(() => {
      setWishlistAnimation(false)
    }, 500)
  }, [product, isInWishlist])

  const handleQuantityChange = useCallback(
    (change: number) => {
      const newQuantity = Math.max(1, Math.min(product?.stock || 1, quantity + change))
      setQuantity(newQuantity)
    },
    [quantity, product?.stock],
  )

  // Create combined media array (images + videos)
  const combinedMedia = useMemo(() => {
    const media: Array<{ type: 'image' | 'video', src: string, index: number }> = []
    
    // Add images
    if (product?.images) {
      product.images.forEach((image, index) => {
        media.push({ type: 'image', src: image, index })
      })
    }
    
    // Add videos
    if (product?.videos) {
      product.videos.forEach((video, index) => {
        media.push({ type: 'video', src: video, index })
      })
    }
    
    return media
  }, [product?.images, product?.videos])

  const handleImageSelect = useCallback((index: number) => {
    setSelectedImage(index)
    const media = combinedMedia[index]
    setIsShowingVideo(media?.type === 'video')
  }, [combinedMedia])

  const handleImageZoom = useCallback((e: React.MouseEvent<HTMLDivElement>) => {
    const rect = e.currentTarget.getBoundingClientRect()
    const x = ((e.clientX - rect.left) / rect.width) * 100
    const y = ((e.clientY - rect.top) / rect.height) * 100
    setZoomPosition({ x, y })
  }, [])

  const handleShare = useCallback(
    (platform: string) => {
      if (!product) return
      const url = typeof window !== "undefined" ? window.location.href : ""
      const text = `Check out this amazing ${product.name} - ${product.description.substring(0, 100)}...`

      switch (platform) {
        case "facebook":
          if (typeof window !== "undefined") {
            window.open(`https://www.facebook.com/sharer/sharer.php?u=${encodeURIComponent(url)}`)
          }
          break
        case "twitter":
          if (typeof window !== "undefined") {
            window.open(
              `https://twitter.com/intent/tweet?text=${encodeURIComponent(text)}&url=${encodeURIComponent(url)}`,
            )
          }
          break
        case "whatsapp":
          if (typeof window !== "undefined") {
            window.open(`https://wa.me/?text=${encodeURIComponent(text + " " + url)}`)
          }
          break
        case "linkedin":
          if (typeof window !== "undefined") {
            window.open(`https://www.linkedin.com/sharing/share-offsite/?url=${encodeURIComponent(url)}`)
          }
          break
        case "instagram":
          if (typeof window !== "undefined" && navigator.clipboard) {
            navigator.clipboard.writeText(url)
            alert("Link copied to clipboard! You can now share it on Instagram.")
          }
          break
        case "copy":
          if (typeof window !== "undefined" && navigator.clipboard) {
            navigator.clipboard.writeText(url)
            alert("Link copied to clipboard!")
          }
          break
      }
      setShowShareMenu(false)
    },
    [product],
  )

  const handleSubmitReview = useCallback(() => {
    if (!newReview.comment.trim() || !newReview.name.trim()) {
      alert("Please fill in all required fields")
      return
    }

    const review = {
      id: Date.now(),
      user: newReview.name,
      avatar: "/diverse-user-avatars.png",
      rating: newReview.rating,
      date: new Date().toISOString().split("T")[0],
      verified: false,
      comment: newReview.comment,
      helpful: 0,
      images: [],
      pros: newReview.pros
        .split(",")
        .map((p) => p.trim())
        .filter(Boolean),
      cons: newReview.cons
        .split(",")
        .map((c) => c.trim())
        .filter(Boolean),
      wouldRecommend: newReview.wouldRecommend,
      purchaseVerified: false,
    }

    setReviews([review, ...reviews])
    setNewReview({ rating: 5, comment: "", name: "", pros: "", cons: "", wouldRecommend: true })
    setShowReviewForm(false)
    alert("Thank you for your review! It will be published after moderation.")
  }, [newReview, reviews])

  const handleSubmitQuestion = useCallback(() => {
    if (!newQuestion.question.trim()) {
      alert("Please enter your question")
      return
    }

    const question = {
      id: Date.now(),
      category: newQuestion.category,
      question: newQuestion.question,
      answer: "",
      helpful: 0,
      date: new Date().toISOString().split("T")[0],
      answeredBy: "",
      tags: newQuestion.tags.split(",").map((t) => t.trim()).filter(Boolean),
      isAnswered: false,
    }

    setQAData([question, ...qaData])
    setNewQuestion({
      question: "",
      category: "Usage & Capacity",
      tags: ""
    })
    setShowQuestionForm(false)
    alert("Thank you for your question! We'll get back to you soon.")
  }, [newQuestion, qaData])

  const stockMessage = useMemo(() => {
    if (!product) return "In stock"
    if (product.stock === 0) return "Out of stock"
    if (product.stock <= 5) return `Only ${product.stock} left in stock!`
    if (product.stock <= 10) return `${product.stock} in stock`
    return "In stock"
  }, [product?.stock])

  const getStockColor = useCallback(() => {
    if (!product) return "text-green-600"
    if (product.stock === 0) return "text-red-600"
    if (product.stock <= 5) return "text-orange-600"
    return "text-green-600"
  }, [product])

  const getDeliveryDate = useMemo(() => {
    const today = new Date()
    const deliveryDate = new Date(today.getTime() + 2 * 24 * 60 * 60 * 1000)
    return deliveryDate.toLocaleDateString("en-US", { weekday: "long", month: "short", day: "numeric" })
  }, [])

  const getServiceTypeText = useCallback((type: string) => {
    switch (type) {
      case "new":
        return "New Soda Maker"
      case "refill":
        return "Refill Service"
      case "subscription":
        return "Subscription Service"
      default:
        return "Soda Maker Service"
    }
  }, [])

  const getCapacityText = useCallback((capacity: number) => {
    return `${capacity}L capacity`
  }, [])

  const calculateSavings = useCallback(() => {
    if (!product) return 0
    return product.originalPrice - product.price
  }, [product])

  const getEstimatedUsage = useCallback(() => {
    if (!product) return ""
    const weeksLow = Math.floor(product.capacity / 20)
    const weeksHigh = Math.floor(product.capacity / 10)
    return `${weeksLow}-${weeksHigh} weeks`
  }, [product])

  const filteredReviews = useCallback(() => {
    let filtered = reviews

    if (reviewFilter !== "all") {
      const rating = Number.parseInt(reviewFilter)
      filtered = filtered.filter((review) => review.rating === rating)
    }

    switch (reviewSort) {
      case "newest":
        return filtered.sort((a, b) => new Date(b.date).getTime() - new Date(a.date).getTime())
      case "oldest":
        return filtered.sort((a, b) => new Date(a.date).getTime() - new Date(b.date).getTime())
      case "highest":
        return filtered.sort((a, b) => b.rating - a.rating)
      case "lowest":
        return filtered.sort((a, b) => a.rating - b.rating)
      case "helpful":
        return filtered.sort((a, b) => b.helpful - a.helpful)
      default:
        return filtered
    }
  }, [reviews, reviewFilter, reviewSort])

  const filteredQA = useCallback(() => {
    if (qaFilter === "all") return qaData
    return qaData.filter((qa) => qa.category === qaFilter)
  }, [qaData, qaFilter])

  // Show enhanced loading state
  if (loading) {
    return (
      <PageLayout>
        <div className="container mx-auto px-4 py-8">
          <div className="flex items-center justify-center h-64">
            <div className="text-center space-y-4">
              <div className="animate-spin rounded-full h-12 w-12 border-b-2 border-[#12d6fa] mx-auto"></div>
              <div className="text-lg font-medium">Loading premium product details...</div>
              <div className="text-sm text-muted-foreground">Preparing the best experience for you</div>
            </div>
          </div>
        </div>
      </PageLayout>
    )
  }

  // Show error if product not found
  if (!product) {
    return (
      <PageLayout>
        <div className="container mx-auto px-4 py-8">
          <div className="flex items-center justify-center h-64">
            <div className="text-center space-y-4">
              <AlertCircle className="w-16 h-16 text-red-500 mx-auto" />
              <h1 className="text-2xl font-bold">Product Not Found</h1>
              <p className="text-gray-600 mb-4">The product you're looking for doesn't exist or has been removed.</p>
              <Link href="/shop/sodamakers" className="inline-flex items-center text-[#12d6fa] hover:text-[#0fb8d9] font-medium">
                <ArrowLeft className="w-4 h-4 mr-2" />
                Back to Soda Makers
              </Link>
            </div>
          </div>
        </div>
      </PageLayout>
    )
  }

  return (
    <PageLayout>
      <TooltipProvider>
        <div className="container mx-auto px-4 py-8">
          {/* Enhanced Back Button with breadcrumb */}
          <div className="mb-6 space-y-4">
            <Link
              href="/shop/sodamakers"
              className="inline-flex items-center text-[#12d6fa] hover:text-[#0fb8d9] transition-all duration-200 hover:translate-x-1"
            >
              <ArrowLeft className="w-4 h-4 mr-2" />
              Back to Soda Makers
            </Link>

            {/* Enhanced Breadcrumb */}
            <nav className="text-sm text-muted-foreground flex items-center space-x-2">
              <Link href="/" className="hover:text-[#12d6fa] transition-colors">
                Home
              </Link>
              <ChevronRight className="w-3 h-3" />
              <Link href="/shop" className="hover:text-[#12d6fa] transition-colors">
                Shop
              </Link>
              <ChevronRight className="w-3 h-3" />
              <Link href="/shop/sodamakers" className="hover:text-[#12d6fa] transition-colors">
                Soda Makers
              </Link>
              <ChevronRight className="w-3 h-3" />
              <span className="text-foreground font-medium">{product.name}</span>
            </nav>
          </div>

          <div className="flex gap-8">
            {/* Enhanced Sidebar Controls */}
            <div className="w-16 flex flex-col space-y-4">
              {/* 3D View Button */}
              <Tooltip>
                <TooltipTrigger asChild>
                  <button
                    className="w-12 h-12 rounded-full border-2 border-gray-300 flex items-center justify-center hover:border-[#12d6fa] hover:bg-[#12d6fa] hover:text-white transition-all duration-200 group"
                    onClick={() => alert("3D View coming soon!")}
                    aria-label="View product in 3D"
                  >
                    <svg
                      className="w-5 h-5 group-hover:scale-110 transition-transform"
                      fill="currentColor"
                      viewBox="0 0 24 24"
                    >
                      <path d="M12 2L2 7l10 5 10-5-10-5zM2 17l10 5 10-5M2 12l10 5 10-5" />
                    </svg>
                  </button>
                </TooltipTrigger>
                <TooltipContent>
                  <p>360° 3D View</p>
                </TooltipContent>
              </Tooltip>


              {/* Enhanced Favorite Button */}
              <Tooltip>
                <TooltipTrigger asChild>
                  <button
                    className={`w-12 h-12 rounded-full border-2 flex items-center justify-center transition-all duration-200 group ${
                      isInWishlist
                        ? "border-[#12d6fa] bg-[#12d6fa] text-white shadow-lg"
                        : "border-gray-300 hover:border-[#12d6fa] hover:bg-[#12d6fa] hover:text-white"
                    } ${wishlistAnimation ? "animate-pulse" : ""}`}
                    onClick={handleAddToWishlist}
                    aria-label={isInWishlist ? "Remove from favorites" : "Add to favorites"}
                  >
                    <Heart
                      className={`w-5 h-5 group-hover:scale-110 transition-transform ${isInWishlist ? "fill-current" : ""}`}
                    />
                  </button>
                </TooltipTrigger>
                <TooltipContent>
                  <p>{isInWishlist ? "Remove from Wishlist" : "Add to Wishlist"}</p>
                </TooltipContent>
              </Tooltip>

              {/* Compare Button */}
              <Tooltip>
                <TooltipTrigger asChild>
                  <button
                    className="w-12 h-12 rounded-full border-2 border-gray-300 flex items-center justify-center hover:border-[#12d6fa] hover:bg-[#12d6fa] hover:text-white transition-all duration-200 group"
                        onClick={() => {}}
                    aria-label="Compare products"
                  >
                    <TrendingUp className="w-5 h-5 group-hover:scale-110 transition-transform" />
                  </button>
                </TooltipTrigger>
                <TooltipContent>
                  <p>Compare Products</p>
                </TooltipContent>
              </Tooltip>

              {/* Quick View Button */}
              <Tooltip>
                <TooltipTrigger asChild>
                  <button
                    className="w-12 h-12 rounded-full border-2 border-gray-300 flex items-center justify-center hover:border-[#12d6fa] hover:bg-[#12d6fa] hover:text-white transition-all duration-200 group"
                        onClick={() => {}}
                    aria-label="Quick view product details"
                  >
                    <Eye className="w-5 h-5 group-hover:scale-110 transition-transform" />
                  </button>
                </TooltipTrigger>
                <TooltipContent>
                  <p>Quick View</p>
                </TooltipContent>
              </Tooltip>
            </div>

            {/* Main Content Area */}
            <div className="flex-1">
              <div className="grid grid-cols-1 lg:grid-cols-2 gap-6 sm:gap-8 mb-8 sm:mb-12">
                {/* Enhanced Product Images */}
                <div className="space-y-4">
                  <div
                    className="relative aspect-square bg-gradient-to-br from-gray-50 to-gray-100 rounded-xl overflow-hidden cursor-zoom-in group shadow-lg"
                    onMouseEnter={() => !isShowingVideo && setIsZoomed(true)}
                    onMouseLeave={() => setIsZoomed(false)}
                    onMouseMove={!isShowingVideo ? handleImageZoom : undefined}
                    onClick={() => setShowImageGallery(true)}
                  >
                    {isShowingVideo ? (
                      <div className="w-full h-full">
                        {combinedMedia[selectedImage] && isYouTubeUrl(combinedMedia[selectedImage].src) ? (
                          <YouTubeVideo
                            videoUrl={combinedMedia[selectedImage].src}
                            title={`${product.name} - Product Video`}
                            className="w-full h-full"
                            showThumbnail={false}
                            autoplay={true}
                            controls={true}
                          />
                        ) : (
                          <video
                            className="w-full h-full object-cover"
                            controls
                            poster="/placeholder.svg"
                          >
                            <source src={combinedMedia[selectedImage]?.src} type="video/mp4" />
                            <source src={combinedMedia[selectedImage]?.src} type="video/webm" />
                            <source src={combinedMedia[selectedImage]?.src} type="video/ogg" />
                            Your browser does not support the video tag.
                          </video>
                        )}
                      </div>
                    ) : (
                      <img
                        src={product.images?.[selectedImage] || "/placeholder.svg"}
                        alt={product.name}
                        className={`${styles.productImageZoom} ${
                          isZoomed ? styles.zoomedImage : styles.defaultImage
                        } ${isZoomed ? styles.customTransformOrigin : ''}`}
                        ref={(el) => {
                          if (el && isZoomed) {
                            el.style.setProperty('--transform-origin-x', `${zoomPosition.x}%`);
                            el.style.setProperty('--transform-origin-y', `${zoomPosition.y}%`);
                          }
                        }}
                      />
                    )}

                    {/* Enhanced Badges */}
                    <div className="absolute top-4 left-4 flex flex-col space-y-2">
                      {product.originalPrice > product.price && (
                        <Badge className="bg-red-500 text-white shadow-lg animate-pulse">{product.discount}% OFF</Badge>
                      )}
                      {product.isBestSeller && (
                        <Badge className="bg-amber-500 text-white shadow-lg">
                          <Award className="w-3 h-3 mr-1" />
                          Best Seller
                        </Badge>
                      )}
                      {product.isNew && (
                        <Badge className="bg-green-500 text-white shadow-lg">
                          <Sparkles className="w-3 h-3 mr-1" />
                          New
                        </Badge>
                      )}
                      {product.isEcoFriendly && (
                        <Badge className="bg-emerald-500 text-white shadow-lg">
                          <Leaf className="w-3 h-3 mr-1" />
                          Eco-Friendly
                        </Badge>
                      )}
                    </div>

                    {/* Zoom Indicator */}
                    <div className="absolute top-4 right-4 opacity-0 group-hover:opacity-100 transition-opacity">
                      <div className="bg-black/50 text-white p-2 rounded-full">
                        <Maximize2 className="w-4 h-4" />
                      </div>
                    </div>

                    {/* Image Navigation */}
                    {combinedMedia.length > 1 && (
                      <>
                        <button
                          onClick={(e) => {
                            e.stopPropagation()
                            handleImageSelect(selectedImage > 0 ? selectedImage - 1 : combinedMedia.length - 1)
                          }}
                          className="absolute left-2 top-1/2 -translate-y-1/2 bg-white/80 hover:bg-white p-2 rounded-full shadow-lg opacity-0 group-hover:opacity-100 transition-all duration-200"
                          aria-label="Previous media"
                        >
                          <ChevronLeft className="w-4 h-4" />
                        </button>
                        <button
                          onClick={(e) => {
                            e.stopPropagation()
                            handleImageSelect(selectedImage < combinedMedia.length - 1 ? selectedImage + 1 : 0)
                          }}
                          className="absolute right-2 top-1/2 -translate-y-1/2 bg-white/80 hover:bg-white p-2 rounded-full shadow-lg opacity-0 group-hover:opacity-100 transition-all duration-200"
                          aria-label="Next media"
                        >
                          <ChevronRight className="w-4 h-4" />
                        </button>
                      </>
                    )}
                  </div>

                  {/* Enhanced Media Thumbnails */}
                  <div className="flex space-x-2 overflow-x-auto pb-2">
                    {combinedMedia.map((media, index) => (
                      <button
                        key={index}
                        onClick={() => handleImageSelect(index)}
                        className={`flex-shrink-0 w-16 h-16 sm:w-20 sm:h-20 rounded-lg overflow-hidden border-2 transition-all duration-200 relative ${
                          selectedImage === index
                            ? "border-[#12d6fa] shadow-lg scale-105"
                            : "border-gray-200 hover:border-gray-300 hover:scale-102"
                        }`}
                      >
                        {media.type === 'video' ? (
                          <>
                            {isYouTubeUrl(media.src) ? (
                              <img
                                src={`${process.env.NEXT_PUBLIC_YOUTUBE_THUMBNAIL_BASE || 'https://img.youtube.com/vi'}/${getYouTubeVideoId(media.src)}/mqdefault.jpg`}
                                alt="Video thumbnail"
                                className="w-full h-full object-cover"
                              />
                            ) : (
                              <video
                                className="w-full h-full object-cover"
                                muted
                              >
                                <source src={media.src} type="video/mp4" />
                                <source src={media.src} type="video/webm" />
                                <source src={media.src} type="video/ogg" />
                              </video>
                            )}
                            <div className="absolute inset-0 bg-black/20 flex items-center justify-center">
                              <Play className="w-4 h-4 text-white" />
                            </div>
                          </>
                        ) : (
                          <img
                            src={media.src || "/placeholder.svg"}
                            alt={`${product.name} ${index + 1}`}
                            className="w-full h-full object-cover"
                          />
                        )}
                      </button>
                    ))}

                  </div>
                </div>

                {/* Enhanced Product Info */}
                <div className="space-y-6">
                  {/* Product Header */}
                  <div>
                    <div className="flex items-center flex-wrap gap-2 mb-2">
                      <Badge variant="outline" className="text-[#12d6fa] border-[#12d6fa] text-xs sm:text-sm">
                        {product.brand}
                      </Badge>
                      {product.tags?.slice(0, 3).map((tag) => (
                        <Badge key={tag} variant="secondary" className="capitalize text-xs sm:text-sm">
                          {tag}
                        </Badge>
                      ))}
                      {product.tags && product.tags.length > 3 && (
                        <Badge variant="secondary" className="text-xs sm:text-sm">
                          +{product.tags.length - 3} more
                        </Badge>
                      )}
                    </div>

                    <h1 className="text-xl sm:text-2xl lg:text-3xl font-bold mb-3 text-balance leading-tight">{product.name}</h1>

                    {/* Enhanced Rating */}
                    <div className="flex flex-col sm:flex-row sm:items-center gap-2 sm:gap-4 mb-4">
                      <div className="flex items-center space-x-2">
                        <div className="flex items-center">
                          {[...Array(5)].map((_, i) => (
                            <Star
                              key={i}
                              className={`w-4 h-4 sm:w-5 sm:h-5 ${
                                i < Math.floor(product.averageRating) ? "text-yellow-400 fill-current" : "text-gray-300"
                              }`}
                            />
                          ))}
                        </div>
                        <span className="font-semibold text-sm sm:text-base">{product.averageRating}</span>
                        <span className="text-xs sm:text-sm text-muted-foreground">
                          ({(product.totalReviews || product.reviewCount || 0).toLocaleString()} reviews)
                        </span>
                      </div>
                      <Separator orientation="vertical" className="h-4 hidden sm:block" />
                      <div className="flex items-center space-x-1 text-xs sm:text-sm text-muted-foreground">
                        <Users className="w-3 h-3 sm:w-4 sm:h-4" />
                        <span>{Math.floor((product.totalReviews || product.reviewCount || 0) * 1.2).toLocaleString()} sold</span>
                      </div>
                    </div>

                    {/* Enhanced Pricing */}
                    <div className="flex flex-col sm:flex-row sm:items-center gap-2 sm:gap-4 mb-4">
                      <span className="text-2xl sm:text-3xl lg:text-4xl font-bold text-[#12d6fa]">
                        <SaudiRiyal amount={product.price} size="lg" />
                      </span>
                      {product.originalPrice > product.price && (
                        <div className="flex items-center gap-2 sm:gap-4">
                          <span className="text-lg sm:text-xl text-muted-foreground line-through">
                            <SaudiRiyal amount={product.originalPrice} size="md" />
                          </span>
                          <Badge className="bg-green-100 text-green-800 border-green-200 text-xs sm:text-sm">
                            Save <SaudiRiyal amount={calculateSavings()} size="sm" />
                          </Badge>
                        </div>
                      )}
                    </div>
<<<<<<< HEAD
=======
                    <p className="text-sm text-gray-600">
                      {stockMessage} • Free shipping on orders over 200 <SaudiRiyalSymbol size="xs" />
                    </p>
                  </div>
>>>>>>> 40c863dd

                    {/* Enhanced Stock and Badges */}
                    <div className="flex items-center flex-wrap gap-2 mb-6">
                      <Badge variant={product.stock > 0 ? "default" : "destructive"} className={`${getStockColor()} text-xs sm:text-sm`}>
                        <Package className="w-3 h-3 mr-1" />
                        {stockMessage}
                      </Badge>
                      <Badge variant="secondary" className="bg-green-50 text-green-700 border-green-200 text-xs sm:text-sm">
                        <Truck className="w-3 h-3 mr-1" />
                        Free Shipping
                      </Badge>
                      {product.isFeatured && (
                        <Badge variant="outline" className="border-amber-200 text-amber-700 text-xs sm:text-sm">
                          <Award className="w-3 h-3 mr-1" />
                          Featured
                        </Badge>
                      )}
                      <Badge variant="outline" className="border-blue-200 text-blue-700 text-xs sm:text-sm">
                        <Clock className="w-3 h-3 mr-1" />
                        {getEstimatedUsage()} usage
                      </Badge>
                    </div>
                  </div>

                  {/* Enhanced Service Type */}
                  <Card className="border-l-4 border-l-[#12d6fa]">
                    <CardContent className="p-3 sm:p-4">
                      <h3 className="font-semibold mb-2 flex items-center text-sm sm:text-base">
                        <Settings className="w-4 h-4 mr-2 text-[#12d6fa] flex-shrink-0" />
                        <span className="truncate">Service Type: {getServiceTypeText(product.type)}</span>
                      </h3>
                      <div className="bg-blue-50 p-3 rounded-lg">
                        <p className="text-xs sm:text-sm text-blue-800 leading-relaxed">
                          {product.type === "new" && "Brand new soda maker with full warranty and premium packaging"}
                          {product.type === "refill" &&
                            "Professional CO2 refill service with quality guarantee and pickup/delivery"}
                          {product.type === "subscription" &&
                            "Convenient monthly subscription with automatic delivery and priority support"}
                        </p>
                      </div>
                    </CardContent>
                  </Card>

                  {/* Enhanced Capacity Info */}
                  <Card className="border-l-4 border-l-green-500">
                    <CardContent className="p-3 sm:p-4">
                      <h3 className="font-semibold mb-2 flex items-center text-sm sm:text-base">
                        <Gauge className="w-4 h-4 mr-2 text-green-500 flex-shrink-0" />
                        <span className="truncate">Capacity: {getCapacityText(product.capacity)}</span>
                      </h3>
                      <div className="bg-green-50 p-3 rounded-lg space-y-2">
                        <p className="text-xs sm:text-sm text-green-800 leading-relaxed">
                          This soda maker can carbonate approximately {product.capacity} liters of water, lasting{" "}
                          {Math.round(product.capacity / 15)}-{Math.round(product.capacity / 10)} weeks for an average
                          family.
                        </p>
                        <div className="flex flex-col sm:flex-row sm:items-center sm:justify-between gap-1 sm:gap-0 text-xs text-green-700">
                          <span>Light Use: {Math.round(product.capacity / 10)} weeks</span>
                          <span>Heavy Use: {Math.round(product.capacity / 20)} weeks</span>
                        </div>
                        <Progress value={75} className="h-2" />
                      </div>
                    </CardContent>
                  </Card>

                  {/* Enhanced Quantity and Actions */}
                  <div className="space-y-4">
                    <div className="flex flex-col sm:flex-row sm:items-center gap-4">
                      <div className="flex items-center border-2 border-gray-200 rounded-lg hover:border-[#12d6fa] transition-colors w-fit">
                        <button
                          onClick={() => handleQuantityChange(-1)}
                          className="p-2 sm:p-3 hover:bg-gray-100 transition-colors disabled:opacity-50 disabled:cursor-not-allowed"
                          disabled={quantity <= 1}
                          aria-label="Decrease quantity"
                        >
                          <Minus className="w-4 h-4" />
                        </button>
                        <span className="px-4 sm:px-6 py-2 sm:py-3 font-semibold text-base sm:text-lg min-w-[50px] sm:min-w-[60px] text-center">{quantity}</span>
                        <button
                          onClick={() => handleQuantityChange(1)}
                          className="p-2 sm:p-3 hover:bg-gray-100 transition-colors disabled:opacity-50 disabled:cursor-not-allowed"
                          disabled={quantity >= (product.stock || 1)}
                          aria-label="Increase quantity"
                        >
                          <Plus className="w-4 h-4" />
                        </button>
                      </div>

                      <div className="text-sm text-muted-foreground">
                        <div>
                          Total:{" "}
                          <span className="font-semibold text-base sm:text-lg text-[#12d6fa]">
                            <SaudiRiyal amount={product.price * quantity} size="md" />
                          </span>
                        </div>
                        {quantity > 1 && (
                          <div className="text-xs">
                            <SaudiRiyal amount={product.price} size="sm" /> each
                          </div>
                        )}
                      </div>
                    </div>

                    {/* Enhanced Action Buttons */}
                    <div className="flex flex-col sm:flex-row gap-3">
                      {product.stock > 0 ? (
                        <Button
                          onClick={isInCart ? () => router.push('/cart') : handleAddToCart}
                          className={`flex-1 bg-[#12d6fa] hover:bg-[#0fb8d9] text-white shadow-lg hover:shadow-xl transition-all duration-200 ${
                            cartAnimation ? "animate-pulse" : ""
                          }`}
                          size="lg"
                        >
                          <ShoppingCart className="w-4 h-4 sm:w-5 sm:h-5 mr-2" />
                          <span className="text-sm sm:text-base">{isInCart ? "Go to Cart" : "Add to Cart"}</span>
                        </Button>
                      ) : (
                        <Dialog open={showNotifyMe} onOpenChange={setShowNotifyMe}>
                          <DialogTrigger asChild>
                            <Button
                              className="flex-1 bg-[#12d6fa] hover:bg-[#0fb8d9] text-white shadow-lg hover:shadow-xl transition-all duration-200"
                              size="lg"
                            >
                              <Bell className="w-4 h-4 sm:w-5 sm:h-5 mr-2" />
                              <span className="text-sm sm:text-base">Notify When Available</span>
                            </Button>
                          </DialogTrigger>
                          <DialogContent className="sm:max-w-md">
                            <DialogHeader>
                              <DialogTitle className="flex items-center">
                                <Bell className="w-5 h-5 mr-2 text-[#12d6fa]" />
                                Get Notified
                              </DialogTitle>
                            </DialogHeader>
                            <div className="space-y-4">
                              <p className="text-sm text-muted-foreground">
                                Enter your email to be notified when this product is back in stock.
                              </p>
                              <Input
                                type="email"
                                placeholder="your@email.com"
                                value={notifyEmail}
                                onChange={(e) => setNotifyEmail(e.target.value)}
                              />
                              <Button
                                onClick={() => {
                                  setShowNotifyMe(false)
                                  alert("You will be notified when this product is back in stock!")
                                }}
                                className="w-full bg-[#12d6fa] hover:bg-[#0fb8d9] text-white"
                              >
                                Notify Me
                              </Button>
                            </div>
                          </DialogContent>
                        </Dialog>
                      )}

                      <Button
                        variant="outline"
                        onClick={handleAddToWishlist}
                        className={`border-2 transition-all duration-200 ${
                          isInWishlist
                            ? "text-[#12d6fa] border-[#12d6fa] bg-[#12d6fa]/10"
                            : "hover:border-[#12d6fa] hover:text-[#12d6fa]"
                        } ${wishlistAnimation ? "animate-pulse" : ""}`}
                        size="lg"
                      >
                        <Heart className={`w-4 h-4 sm:w-5 sm:h-5 ${isInWishlist ? "fill-current" : ""}`} />
                      </Button>

                      <div className="relative">
                        <Button
                          variant="outline"
                          onClick={() => setShowShareMenu(!showShareMenu)}
                          className="border-2 hover:border-[#12d6fa] hover:text-[#12d6fa] transition-all duration-200"
                          size="lg"
                        >
                          <Share2 className="w-4 h-4 sm:w-5 sm:h-5" />
                        </Button>

                        {showShareMenu && (
                          <div className="absolute right-0 top-full mt-2 bg-white border-2 border-gray-100 rounded-xl shadow-xl p-3 z-10 min-w-[180px] sm:min-w-[200px]">
                            <div className="space-y-2">
                              <div className="text-xs sm:text-sm font-medium text-gray-700 mb-2">Share this product</div>
                              <div className="grid grid-cols-2 gap-2">
                                <button
                                  onClick={() => handleShare("facebook")}
                                  className="flex items-center space-x-2 p-2 hover:bg-blue-50 rounded-lg transition-colors"
                                >
                                  <Facebook className="w-4 h-4 text-blue-600" />
                                  <span className="text-sm">Facebook</span>
                                </button>
                                <button
                                  onClick={() => handleShare("twitter")}
                                  className="flex items-center space-x-2 p-2 hover:bg-blue-50 rounded-lg transition-colors"
                                >
                                  <Twitter className="w-4 h-4 text-blue-400" />
                                  <span className="text-sm">Twitter</span>
                                </button>
                                <button
                                  onClick={() => handleShare("whatsapp")}
                                  className="flex items-center space-x-2 p-2 hover:bg-green-50 rounded-lg transition-colors"
                                >
                                  <MessageCircle className="w-4 h-4 text-green-600" />
                                  <span className="text-sm">WhatsApp</span>
                                </button>
                                <button
                                  onClick={() => handleShare("copy")}
                                  className="flex items-center space-x-2 p-2 hover:bg-gray-50 rounded-lg transition-colors"
                                >
                                  <Copy className="w-4 h-4 text-gray-600" />
                                  <span className="text-sm">Copy Link</span>
                                </button>
                              </div>
                            </div>
                          </div>
                        )}
                      </div>
                    </div>

                  </div>

                </div>
              </div>

              {/* Enhanced Product Details Tabs */}
              <Tabs value={activeTab} onValueChange={setActiveTab} className="mb-12">
                <TabsList className="grid w-full grid-cols-2 sm:grid-cols-3 lg:grid-cols-5 h-auto sm:h-12 gap-1 sm:gap-0">
                  <TabsTrigger
                    value="description"
                    className="data-[state=active]:bg-[#12d6fa] data-[state=active]:text-white data-[state=active]:shadow-lg transition-all duration-200 text-xs sm:text-sm py-2 sm:py-3 px-2 sm:px-4"
                  >
                    <Info className="w-3 h-3 sm:w-4 sm:h-4 mr-1 sm:mr-2 flex-shrink-0" />
                    <span className="hidden sm:inline">Description</span>
                    <span className="sm:hidden">Info</span>
                  </TabsTrigger>
                  <TabsTrigger
                    value="specifications"
                    className="data-[state=active]:bg-[#12d6fa] data-[state=active]:text-white data-[state=active]:shadow-lg transition-all duration-200 text-xs sm:text-sm py-2 sm:py-3 px-2 sm:px-4"
                  >
                    <Settings className="w-3 h-3 sm:w-4 sm:h-4 mr-1 sm:mr-2 flex-shrink-0" />
                    <span className="hidden sm:inline">Specifications</span>
                    <span className="sm:hidden">Specs</span>
                  </TabsTrigger>
                  <TabsTrigger
                    value="reviews"
                    className="data-[state=active]:bg-[#12d6fa] data-[state=active]:text-white data-[state=active]:shadow-lg transition-all duration-200 text-xs sm:text-sm py-2 sm:py-3 px-2 sm:px-4"
                  >
                    <Star className="w-3 h-3 sm:w-4 sm:h-4 mr-1 sm:mr-2 flex-shrink-0" />
                    <span className="hidden sm:inline">Reviews ({reviews.length})</span>
                    <span className="sm:hidden">Reviews</span>
                    <span className="sm:hidden text-xs ml-1">({reviews.length})</span>
                  </TabsTrigger>
                  <TabsTrigger
                    value="videos"
                    className="data-[state=active]:bg-[#12d6fa] data-[state=active]:text-white data-[state=active]:shadow-lg transition-all duration-200 text-xs sm:text-sm py-2 sm:py-3 px-2 sm:px-4"
                  >
                    <svg className="w-3 h-3 sm:w-4 sm:h-4 mr-1 sm:mr-2 flex-shrink-0" fill="currentColor" viewBox="0 0 24 24">
                      <path d="M8 5v14l11-7z"/>
                    </svg>
                    <span className="hidden sm:inline">Videos ({product.videos?.length || 0})</span>
                    <span className="sm:hidden">Videos</span>
                    <span className="sm:hidden text-xs ml-1">({product.videos?.length || 0})</span>
                  </TabsTrigger>
                  <TabsTrigger
                    value="qa"
                    className="data-[state=active]:bg-[#12d6fa] data-[state=active]:text-white data-[state=active]:shadow-lg transition-all duration-200 text-xs sm:text-sm py-2 sm:py-3 px-2 sm:px-4"
                  >
                    <MessageCircle className="w-3 h-3 sm:w-4 sm:h-4 mr-1 sm:mr-2 flex-shrink-0" />
                    <span className="hidden sm:inline">Q&A ({qaData.length})</span>
                    <span className="sm:hidden">Q&A</span>
                    <span className="sm:hidden text-xs ml-1">({qaData.length})</span>
                  </TabsTrigger>
                </TabsList>

                <TabsContent value="description" className="mt-6 sm:mt-8">
                  <div className="prose max-w-none">
                    <div className="bg-gradient-to-r from-[#12d6fa]/10 to-blue-50 p-4 sm:p-6 rounded-xl mb-6">
                      <p className="text-base sm:text-lg leading-relaxed text-gray-700">{product.description}</p>
                    </div>

                    <div className="grid grid-cols-1 lg:grid-cols-2 gap-6 sm:gap-8">
                      <div>
                        <h3 className="text-lg sm:text-xl font-semibold mb-4 flex items-center">
                          <Zap className="w-4 h-4 sm:w-5 sm:h-5 mr-2 text-[#12d6fa] flex-shrink-0" />
                          Key Features
                        </h3>
                        <ul className="space-y-3">
                          {product.features.map((feature, index) => (
                            <li key={index} className="flex items-start space-x-3 p-3 bg-gray-50 rounded-lg">
                              <CheckCircle className="w-4 h-4 sm:w-5 sm:h-5 text-[#12d6fa] mt-0.5 flex-shrink-0" />
                              <span className="text-sm sm:text-base text-gray-700">{feature}</span>
                            </li>
                          ))}
                        </ul>
                      </div>

                      <div>
                        <h3 className="text-lg sm:text-xl font-semibold mb-4 flex items-center">
                          <Shield className="w-4 h-4 sm:w-5 sm:h-5 mr-2 text-green-500 flex-shrink-0" />
                          Safety Features
                        </h3>
                        <ul className="space-y-3">
                          {product.safetyFeatures?.map((feature, index) => (
                            <li key={index} className="flex items-start space-x-3 p-3 bg-green-50 rounded-lg">
                              <Shield className="w-4 h-4 sm:w-5 sm:h-5 text-green-500 mt-0.5 flex-shrink-0" />
                              <span className="text-sm sm:text-base text-gray-700">{feature}</span>
                            </li>
                          ))}
                        </ul>

                        <h3 className="text-lg sm:text-xl font-semibold mb-4 mt-6 flex items-center">
                          <Award className="w-4 h-4 sm:w-5 sm:h-5 mr-2 text-amber-500 flex-shrink-0" />
                          Certifications
                        </h3>
                        <div className="flex flex-wrap gap-2">
                          {product.certifications?.map((cert) => (
                            <Badge key={cert} variant="outline" className="border-amber-200 text-amber-700 text-xs sm:text-sm">
                              {cert}
                            </Badge>
                          ))}
                        </div>
                      </div>
                    </div>


                   
                  </div>
                </TabsContent>

                <TabsContent value="specifications" className="mt-8">
                  <div className="grid grid-cols-1 lg:grid-cols-2 gap-8">
                    <Card>
                      <CardHeader>
                        <CardTitle className="flex items-center">
                          <Settings className="w-5 h-5 mr-2 text-[#12d6fa]" />
                          Technical Specifications
                        </CardTitle>
                      </CardHeader>
                      <CardContent className="space-y-4">
                        {(() => {
                          const specs = product.specifications || {};
                          const specEntries = Object.entries(specs);
                          
                          if (specEntries.length === 0) {
                            // Show default specifications if none are provided
                            const defaultSpecs = {
                              'Capacity': product.capacity ? `${product.capacity}L` : '1L',
                              'Material': product.material || 'Food-grade Stainless Steel',
                              'Pressure Rating': '60 PSI',
                              'Thread Type': 'Standard 3/8" UNF',
                              'Valve Type': 'Precision Flow Control',
                              'Certification': 'FDA, CE, ISO 9001',
                              'Temperature Range': '4°C to +40°C',
                              'Service Life': '10 Years',
                              'CO2 Purity': '99.9% Food Grade',
                              'Safety Features': 'Pressure Relief Valve'
                            };
                            
                            return Object.entries(defaultSpecs).map(([key, value]) => (
                              <div key={key} className="flex justify-between py-2 border-b border-gray-100 last:border-b-0">
                                <span className="font-medium text-gray-600">{key}</span>
                                <span className="text-gray-900">{value}</span>
                              </div>
                            ));
                          }
                          
                          return specEntries.map(([key, value]) => (
                            <div key={key} className="flex justify-between py-2 border-b border-gray-100 last:border-b-0">
                              <span className="font-medium text-gray-600">{key}</span>
                              <span className="text-gray-900">{value}</span>
                            </div>
                          ));
                        })()}
                      </CardContent>
                    </Card>

                    <Card>
                      <CardHeader>
                        <CardTitle className="flex items-center">
                          <Package className="w-5 h-5 mr-2 text-green-500" />
                          Physical Dimensions
                        </CardTitle>
                      </CardHeader>
                      <CardContent className="space-y-4">
                        <div className="flex justify-between py-2 border-b border-gray-100">
                          <span className="font-medium text-gray-600">Width</span>
                          <span className="text-gray-900">
                            {product.dimensions?.width ? `${product.dimensions.width}" (${(product.dimensions.width * 2.54).toFixed(1)} cm)` : 'Not specified'}
                          </span>
                        </div>
                        <div className="flex justify-between py-2 border-b border-gray-100">
                          <span className="font-medium text-gray-600">Height</span>
                          <span className="text-gray-900">
                            {product.dimensions?.height ? `${product.dimensions.height}" (${(product.dimensions.height * 2.54).toFixed(1)} cm)` : 'Not specified'}
                          </span>
                        </div>
                        <div className="flex justify-between py-2 border-b border-gray-100">
                          <span className="font-medium text-gray-600">Depth</span>
                          <span className="text-gray-900">
                            {product.dimensions?.depth ? `${product.dimensions.depth}" (${(product.dimensions.depth * 2.54).toFixed(1)} cm)` : 'Not specified'}
                          </span>
                        </div>
                        <div className="flex justify-between py-2">
                          <span className="font-medium text-gray-600">Weight</span>
                          <span className="text-gray-900">
                            {product.dimensions?.weight ? `${product.dimensions.weight} kg (${(product.dimensions.weight * 2.2).toFixed(1)} lbs)` : 'Not specified'}
                          </span>
                        </div>
                      </CardContent>
                    </Card>

                    <Card>
                      <CardHeader>
                        <CardTitle className="flex items-center">
                          <CheckCircle className="w-5 h-5 mr-2 text-blue-500" />
                          Compatibility
                        </CardTitle>
                      </CardHeader>
                      <CardContent>
                        <div className="grid grid-cols-2 gap-2">
                          {product.compatibility?.map((brand) => (
                            <div key={brand} className="flex items-center space-x-2 p-2 bg-blue-50 rounded">
                              <CheckCircle className="w-4 h-4 text-blue-500" />
                              <span className="text-sm">{brand}</span>
                            </div>
                          ))}
                        </div>
                      </CardContent>
                    </Card>

                    <Card>
                      <CardHeader>
                        <CardTitle className="flex items-center">
                          <Recycle className="w-5 h-5 mr-2 text-green-500" />
                          Environmental Impact
                        </CardTitle>
                      </CardHeader>
                      <CardContent className="space-y-3">
                        <div className="flex items-center space-x-2 text-green-700">
                          <Leaf className="w-4 h-4" />
                          <span className="text-sm">100% Recyclable Materials</span>
                        </div>
                        <div className="flex items-center space-x-2 text-green-700">
                          <Recycle className="w-4 h-4" />
                          <span className="text-sm">Carbon Neutral Production</span>
                        </div>
                        <div className="flex items-center space-x-2 text-green-700">
                          <Leaf className="w-4 h-4" />
                          <span className="text-sm">Eco-Friendly Packaging</span>
                        </div>
                      </CardContent>
                    </Card>
                  </div>
                </TabsContent>

                <TabsContent value="reviews" className="mt-8">
                  <div className="space-y-8">
                    {/* Enhanced Review Summary */}
                    <Card>
                      <CardContent className="p-6">
                        <div className="grid grid-cols-1 lg:grid-cols-2 gap-8">
                          <div className="text-center">
                            <div className="text-4xl font-bold text-[#12d6fa] mb-2">{product.averageRating}</div>
                            <div className="flex items-center justify-center mb-2">
                              {[...Array(5)].map((_, i) => (
                                <Star
                                  key={i}
                                  className={`w-6 h-6 ${
                                    i < Math.floor(product.averageRating)
                                      ? "text-yellow-400 fill-current"
                                      : "text-gray-300"
                                  }`}
                                />
                              ))}
                            </div>
                            <div className="text-sm text-muted-foreground">
                              Based on {(product.totalReviews || product.reviewCount || 0).toLocaleString()} reviews
                            </div>
                          </div>

                          <div className="space-y-2">
                            {[5, 4, 3, 2, 1].map((rating) => {
                              const count = reviews.filter((r) => r.rating === rating).length
                              const percentage = reviews.length > 0 ? (count / reviews.length) * 100 : 0
                              return (
                                <div key={rating} className="flex items-center space-x-3">
                                  <span className="text-sm w-8">{rating}★</span>
                                  <Progress value={percentage} className="flex-1 h-2" />
                                  <span className="text-sm text-muted-foreground w-12">{count}</span>
                                </div>
                              )
                            })}
                          </div>
                        </div>
                      </CardContent>
                    </Card>

                    {/* Enhanced Review Filters */}
                    <Card>
                      <CardContent className="p-6">
                        <div className="flex flex-wrap items-center gap-4">
                          <div className="flex items-center space-x-2">
                            <Filter className="w-4 h-4 text-muted-foreground" />
                            <span className="text-sm font-medium">Filter by rating:</span>
                          </div>
                          <Select value={reviewFilter} onValueChange={setReviewFilter}>
                            <SelectTrigger className="w-32">
                              <SelectValue />
                            </SelectTrigger>
                            <SelectContent>
                              <SelectItem value="all">All ratings</SelectItem>
                              <SelectItem value="5">5 stars</SelectItem>
                              <SelectItem value="4">4 stars</SelectItem>
                              <SelectItem value="3">3 stars</SelectItem>
                              <SelectItem value="2">2 stars</SelectItem>
                              <SelectItem value="1">1 star</SelectItem>
                            </SelectContent>
                          </Select>

                          <div className="flex items-center space-x-2">
                            <span className="text-sm font-medium">Sort by:</span>
                          </div>
                          <Select value={reviewSort} onValueChange={setReviewSort}>
                            <SelectTrigger className="w-32">
                              <SelectValue />
                            </SelectTrigger>
                            <SelectContent>
                              <SelectItem value="newest">Newest</SelectItem>
                              <SelectItem value="oldest">Oldest</SelectItem>
                              <SelectItem value="highest">Highest rated</SelectItem>
                              <SelectItem value="lowest">Lowest rated</SelectItem>
                              <SelectItem value="helpful">Most helpful</SelectItem>
                            </SelectContent>
                          </Select>
                        </div>
                      </CardContent>
                    </Card>

                    {/* Write a Review Section */}
                    <Card>
                      <CardContent className="p-6">
                        <div className="flex items-center justify-between mb-4">
                          <h3 className="text-lg font-semibold flex items-center">
                            <Star className="w-5 h-5 mr-2 text-[#12d6fa]" />
                            Write a Review
                          </h3>
                          <Button
                            onClick={() => setShowReviewForm(!showReviewForm)}
                            className="bg-[#12d6fa] hover:bg-[#0fb8d9] text-white"
                          >
                            {showReviewForm ? "Cancel" : "Write Review"}
                          </Button>
                        </div>

                        {showReviewForm && (
                          <div className="space-y-6 border-t pt-6">
                            <div className="grid grid-cols-1 md:grid-cols-2 gap-4">
                              <div>
                                <label className="block text-sm font-medium mb-2">Your Name *</label>
                                <Input
                                  value={newReview.name}
                                  onChange={(e) => setNewReview({ ...newReview, name: e.target.value })}
                                  placeholder="Enter your name"
                                />
                              </div>

                              <div>
                                <label className="block text-sm font-medium mb-2">Rating *</label>
                                <div className="flex space-x-1">
                                  {[1, 2, 3, 4, 5].map((star) => (
                                    <button
                                      key={star}
                                      onClick={() => setNewReview({ ...newReview, rating: star })}
                                      className="focus:outline-none transition-transform hover:scale-110"
                                      aria-label={`Rate ${star} stars`}
                                    >
                                      <Star
                                        className={`w-8 h-8 ${
                                          star <= newReview.rating ? "text-yellow-400 fill-current" : "text-gray-300"
                                        }`}
                                      />
                                    </button>
                                  ))}
                                </div>
                              </div>
                            </div>

                            <div>
                              <label className="block text-sm font-medium mb-2">Your Review *</label>
                              <Textarea
                                value={newReview.comment}
                                onChange={(e) => setNewReview({ ...newReview, comment: e.target.value })}
                                placeholder="Share your experience with this product..."
                                className="min-h-[120px]"
                              />
                            </div>

                            <div className="grid grid-cols-1 md:grid-cols-2 gap-4">
                              <div>
                                <label className="block text-sm font-medium mb-2">Pros (comma separated)</label>
                                <Input
                                  value={newReview.pros}
                                  onChange={(e) => setNewReview({ ...newReview, pros: e.target.value })}
                                  placeholder="Great quality, Easy to use, Good value"
                                />
                              </div>

                              <div>
                                <label className="block text-sm font-medium mb-2">Cons (comma separated)</label>
                                <Input
                                  value={newReview.cons}
                                  onChange={(e) => setNewReview({ ...newReview, cons: e.target.value })}
                                  placeholder="Heavy, Expensive"
                                />
                              </div>
                            </div>

                            <div className="flex items-center space-x-2">
                              <Switch
                                checked={newReview.wouldRecommend}
                                onCheckedChange={(checked) => setNewReview({ ...newReview, wouldRecommend: checked })}
                              />
                              <label className="text-sm font-medium">I would recommend this product</label>
                            </div>

                            <Button
                              onClick={handleSubmitReview}
                              className="w-full bg-[#12d6fa] hover:bg-[#0fb8d9] text-white"
                              size="lg"
                            >
                              Submit Review
                            </Button>
                          </div>
                        )}
                      </CardContent>
                    </Card>

                    {/* Enhanced Reviews List */}
                    <div className="space-y-6">
                      {filteredReviews().map((review) => (
                        <Card key={review.id} className="hover:shadow-md transition-shadow">
                          <CardContent className="p-6">
                            <div className="flex items-start space-x-4">
                              <Avatar className="w-12 h-12">
                                <AvatarImage src={review.avatar || "/placeholder.svg"} />
                                <AvatarFallback>{review.user.charAt(0)}</AvatarFallback>
                              </Avatar>

                              <div className="flex-1 space-y-3">
                                <div className="flex items-center justify-between">
                                  <div>
                                    <div className="flex items-center space-x-2">
                                      <span className="font-semibold">{review.user}</span>
                                      {review.verified && (
                                        <Badge variant="outline" className="text-green-600 border-green-200">
                                          <CheckCircle className="w-3 h-3 mr-1" />
                                          Verified
                                        </Badge>
                                      )}
                                    </div>
                                    <div className="flex items-center space-x-2 mt-1">
                                      <div className="flex">
                                        {[...Array(5)].map((_, i) => (
                                          <Star
                                            key={i}
                                            className={`w-4 h-4 ${
                                              i < review.rating ? "text-yellow-400 fill-current" : "text-gray-300"
                                            }`}
                                          />
                                        ))}
                                      </div>
                                      <span className="text-sm text-muted-foreground">{review.date}</span>
                                    </div>
                                  </div>
                                </div>

                                <p className="text-gray-700 leading-relaxed">{review.comment}</p>

                                {/* Pros and Cons */}
                                {(review.pros?.length > 0 || review.cons?.length > 0) && (
                                  <div className="grid grid-cols-1 md:grid-cols-2 gap-4 mt-4">
                                    {review.pros?.length > 0 && (
                                      <div className="bg-green-50 p-3 rounded-lg">
                                        <div className="font-medium text-green-800 mb-2 flex items-center">
                                          <ThumbsUp className="w-4 h-4 mr-1" />
                                          Pros
                                        </div>
                                        <ul className="space-y-1">
                                          {review.pros.map((pro, index) => (
                                            <li key={index} className="text-sm text-green-700 flex items-center">
                                              <CheckCircle className="w-3 h-3 mr-2 flex-shrink-0" />
                                              {pro}
                                            </li>
                                          ))}
                                        </ul>
                                      </div>
                                    )}

                                    {review.cons?.length > 0 && (
                                      <div className="bg-red-50 p-3 rounded-lg">
                                        <div className="font-medium text-red-800 mb-2 flex items-center">
                                          <X className="w-4 h-4 mr-1" />
                                          Cons
                                        </div>
                                        <ul className="space-y-1">
                                          {review.cons.map((con, index) => (
                                            <li key={index} className="text-sm text-red-700 flex items-center">
                                              <X className="w-3 h-3 mr-2 flex-shrink-0" />
                                              {con}
                                            </li>
                                          ))}
                                        </ul>
                                      </div>
                                    )}
                                  </div>
                                )}

                                {review.images && review.images.length > 0 && (
                                  <div className="flex space-x-2 mt-4">
                                    {review.images.map((image, index) => (
                                      <img
                                        key={index}
                                        src={image || "/placeholder.svg"}
                                        alt="Review"
                                        className="w-20 h-20 object-cover rounded cursor-pointer hover:opacity-80 transition-opacity"
                                        onClick={() => setShowImageGallery(true)}
                                      />
                                    ))}
                                  </div>
                                )}

                                <div className="flex items-center justify-between pt-3 border-t">
                                  <div className="flex items-center space-x-4 text-sm text-muted-foreground">
                                    <button
                                      onClick={() => {
                                        const updatedReviews = reviews.map((r) =>
                                          r.id === review.id ? { ...r, helpful: r.helpful + 1 } : r,
                                        )
                                        setReviews(updatedReviews)
                                      }}
                                      className="flex items-center space-x-1 hover:text-foreground transition-colors"
                                    >
                                      <ThumbsUp className="w-4 h-4" />
                                      <span>Helpful ({review.helpful})</span>
                                    </button>

                                    {review.wouldRecommend && (
                                      <div className="flex items-center space-x-1 text-green-600">
                                        <CheckCircle className="w-4 h-4" />
                                        <span>Recommends this product</span>
                                      </div>
                                    )}
                                  </div>
                                </div>
                              </div>
                            </div>
                          </CardContent>
                        </Card>
                      ))}
                    </div>
                  </div>
                </TabsContent>

                <TabsContent value="videos" className="mt-8">
                  <div className="space-y-6">
                    {product.videos && product.videos.length > 0 ? (
                      <div className="grid grid-cols-1 sm:grid-cols-2 lg:grid-cols-1 xl:grid-cols-2 gap-4 sm:gap-6 lg:gap-8">
                        {product.videos.map((video, index) => {
                          // Find the index in combinedMedia for this video
                          const combinedIndex = combinedMedia.findIndex(media => 
                            media.type === 'video' && media.src === video
                          )
                          return (
                          <Card key={index} className="overflow-hidden cursor-pointer h-80 sm:h-96 lg:h-[28rem] xl:h-[32rem] border-0 shadow-lg">
                            <CardContent className="p-0 h-full flex flex-col" onClick={() => {
                              if (combinedIndex !== -1) {
                                handleImageSelect(combinedIndex)
                              }
                            }}>
                              {isYouTubeUrl(video) ? (
                                <div className="flex-1 relative">
                                  <YouTubeVideo
                                    videoUrl={video}
                                    title={`${product.name} - Video ${index + 1}`}
                                    className="w-full h-full"
                                    showThumbnail={true}
                                  />
                                </div>
                              ) : (
                                <div className="flex-1 aspect-video bg-gray-100 relative group">
                                  <video
                                    className="w-full h-full object-cover"
                                    poster="/placeholder.svg"
                                  >
                                    <source src={video} type="video/mp4" />
                                    <source src={video} type="video/webm" />
                                    <source src={video} type="video/ogg" />
                                    Your browser does not support the video tag.
                                  </video>
                                  <div className="absolute inset-0 bg-black/20 group-hover:bg-black/30 transition-colors duration-300 flex items-center justify-center">
                                    <div className="w-16 h-16 bg-white/90 rounded-full flex items-center justify-center group-hover:scale-110 transition-transform duration-300">
                                      <Play className="w-6 h-6 text-gray-800 ml-1" />
                                    </div>
                                  </div>
                                </div>
                              )}
                              <div className="p-3 sm:p-4 lg:p-6 bg-white border-t border-gray-100">
                                <h3 className="font-semibold text-xs sm:text-sm lg:text-base mb-1 sm:mb-2 lg:mb-3 text-gray-800 line-clamp-1">
                                  {isYouTubeUrl(video) 
                                    ? `Video ${index + 1}`
                                    : video.split('/').pop()?.replace(/\.[^/.]+$/, '') || `Video ${index + 1}`
                                  }
                                </h3>
                                <p className="text-xs sm:text-sm lg:text-base text-gray-600 mb-2 sm:mb-3 lg:mb-4 leading-relaxed line-clamp-2">
                                  Product demonstration and usage guide
                                </p>
                                {isYouTubeUrl(video) && (
                                  <a 
                                    href={video} 
                                    target="_blank" 
                                    rel="noopener noreferrer"
                                    className="inline-flex items-center gap-1 sm:gap-2 lg:gap-3 bg-red-600 text-white text-xs sm:text-sm lg:text-base px-2 sm:px-3 lg:px-4 py-1.5 sm:py-2 lg:py-3 rounded-md font-medium w-full sm:w-auto justify-center"
                                  >
                                    <svg className="w-3 h-3 sm:w-4 sm:h-4 lg:w-5 lg:h-5 flex-shrink-0" fill="currentColor" viewBox="0 0 24 24">
                                      <path d="M23.498 6.186a3.016 3.016 0 0 0-2.122-2.136C19.505 3.545 12 3.545 12 3.545s-7.505 0-9.377.505A3.017 3.017 0 0 0 .502 6.186C0 8.07 0 12 0 12s0 3.93.502 5.814a3.016 3.016 0 0 0 2.122 2.136c1.871.505 9.376.505 9.376.505s7.505 0 9.377-.505a3.015 3.015 0 0 0 2.122-2.136C24 15.93 24 12 24 12s0-3.93-.502-5.814zM9.545 15.568V8.432L15.818 12l-6.273 3.568z"/>
                                    </svg>
                                    <span className="hidden sm:inline">Watch on YouTube</span>
                                    <span className="sm:hidden">YouTube</span>
                                  </a>
                                )}
                              </div>
                            </CardContent>
                          </Card>
                          )
                        })}
                      </div>
                    ) : (
                      <Card>
                        <CardContent className="p-12 text-center">
                          <div className="w-16 h-16 bg-gray-100 rounded-full flex items-center justify-center mx-auto mb-4">
                            <svg className="w-8 h-8 text-gray-400" fill="currentColor" viewBox="0 0 24 24">
                              <path d="M8 5v14l11-7z"/>
                            </svg>
                          </div>
                          <h3 className="text-lg font-semibold text-gray-900 mb-2">No Videos Available</h3>
                          <p className="text-gray-600">
                            Product videos will be added soon. Check back later for demonstrations and usage guides.
                          </p>
                        </CardContent>
                      </Card>
                    )}
                  </div>
                </TabsContent>

                <TabsContent value="qa" className="mt-8">
                  <div className="space-y-6">
                    {/* Q&A Filters */}
                    <Card>
                      <CardContent className="p-6">
                        <div className="flex flex-wrap items-center gap-4">
                          <div className="flex items-center space-x-2">
                            <Filter className="w-4 h-4 text-muted-foreground" />
                            <span className="text-sm font-medium">Filter by category:</span>
                          </div>
                          <Select value={qaFilter} onValueChange={setQAFilter}>
                            <SelectTrigger className="w-48">
                              <SelectValue />
                            </SelectTrigger>
                            <SelectContent>
                              <SelectItem value="all">All categories</SelectItem>
                              <SelectItem value="Usage & Capacity">Usage & Capacity</SelectItem>
                              <SelectItem value="Installation & Safety">Installation & Safety</SelectItem>
                              <SelectItem value="Warranty & Support">Warranty & Support</SelectItem>
                              <SelectItem value="Certification & Quality">Certification & Quality</SelectItem>
                            </SelectContent>
                          </Select>

                          <Button
                            onClick={() => setShowQuestionForm(!showQuestionForm)}
                            variant="outline"
                            className="ml-auto border-[#12d6fa] text-[#12d6fa] hover:bg-[#12d6fa] hover:text-white bg-transparent"
                          >
                            <MessageCircle className="w-4 h-4 mr-2" />
                            {showQuestionForm ? "Cancel" : "Ask a Question"}
                          </Button>
                        </div>
                      </CardContent>
                    </Card>

                    {/* Ask a Question Form */}
                    {showQuestionForm && (
                      <Card>
                        <CardContent className="p-6">
                          <div className="space-y-6">
                            <h3 className="text-lg font-semibold flex items-center">
                              <MessageCircle className="w-5 h-5 mr-2 text-[#12d6fa]" />
                              Ask a Question
                            </h3>

                            <div>
                              <label className="block text-sm font-medium mb-2">Your Question *</label>
                              <Textarea
                                value={newQuestion.question}
                                onChange={(e) => setNewQuestion({ ...newQuestion, question: e.target.value })}
                                placeholder="What would you like to know about this product?"
                                className="min-h-[120px]"
                              />
                            </div>

                            <div className="grid grid-cols-1 md:grid-cols-2 gap-4">
                              <div>
                                <label className="block text-sm font-medium mb-2">Category *</label>
                                <Select value={newQuestion.category} onValueChange={(value) => setNewQuestion({ ...newQuestion, category: value })}>
                                  <SelectTrigger>
                                    <SelectValue />
                                  </SelectTrigger>
                                  <SelectContent>
                                    <SelectItem value="Usage & Capacity">Usage & Capacity</SelectItem>
                                    <SelectItem value="Installation & Safety">Installation & Safety</SelectItem>
                                    <SelectItem value="Warranty & Support">Warranty & Support</SelectItem>
                                    <SelectItem value="Certification & Quality">Certification & Quality</SelectItem>
                                  </SelectContent>
                                </Select>
                              </div>

                              <div>
                                <label className="block text-sm font-medium mb-2">Tags (comma separated)</label>
                                <Input
                                  value={newQuestion.tags}
                                  onChange={(e) => setNewQuestion({ ...newQuestion, tags: e.target.value })}
                                  placeholder="capacity, installation, safety"
                                />
                              </div>
                            </div>

                            <Button
                              onClick={handleSubmitQuestion}
                              className="w-full bg-[#12d6fa] hover:bg-[#0fb8d9] text-white"
                              size="lg"
                            >
                              Submit Question
                            </Button>
                          </div>
                        </CardContent>
                      </Card>
                    )}

                    {/* Q&A List */}
                    <div className="space-y-4">
                      {filteredQA().map((qa) => (
                        <Card key={qa.id} className="hover:shadow-md transition-shadow">
                          <CardContent className="p-6">
                            <button
                              onClick={() => toggleQA(qa.id)}
                              className="flex items-center justify-between w-full text-left group"
                            >
                              <div className="flex-1">
                                <div className="flex items-center space-x-2 mb-2">
                                  <Badge variant="outline" className="text-xs">
                                    {qa.category}
                                  </Badge>
                                  <span className="text-xs text-muted-foreground">{qa.tags?.join(", ")}</span>
                                </div>
                                <span className="font-semibold text-lg group-hover:text-[#12d6fa] transition-colors">
                                  {qa.question}
                                </span>
                              </div>
                              <div className="ml-4">
                                {expandedQA.includes(qa.id) ? (
                                  <ChevronUp className="w-5 h-5 text-[#12d6fa]" />
                                ) : (
                                  <ChevronDown className="w-5 h-5 text-muted-foreground group-hover:text-[#12d6fa] transition-colors" />
                                )}
                              </div>
                            </button>

                            {expandedQA.includes(qa.id) && (
                              <div className="mt-6 pt-6 border-t space-y-4">
                                <div className="bg-blue-50 p-4 rounded-lg">
                                  <p className="text-gray-700 leading-relaxed">{qa.answer}</p>
                                </div>

                                <div className="flex items-center justify-between text-sm text-muted-foreground">
                                  <div className="flex items-center space-x-4">
                                    <div className="flex items-center space-x-1">
                                      <Calendar className="w-4 h-4" />
                                      <span>{qa.date}</span>
                                    </div>
                                    <div className="flex items-center space-x-1">
                                      <Award className="w-4 h-4" />
                                      <span>{qa.answeredBy}</span>
                                    </div>
                                  </div>

                                  <button
                                    onClick={() => {
                                      const updatedQA = qaData.map((q) =>
                                        q.id === qa.id ? { ...q, helpful: q.helpful + 1 } : q,
                                      )
                                      setQAData(updatedQA)
                                    }}
                                    className="flex items-center space-x-1 hover:text-foreground transition-colors"
                                  >
                                    <ThumbsUp className="w-4 h-4" />
                                    <span>Helpful ({qa.helpful})</span>
                                  </button>
                                </div>
                              </div>
                            )}
                          </CardContent>
                        </Card>
                      ))}
                    </div>
                  </div>
                </TabsContent>
              </Tabs>


              {/* Enhanced Related Products */}
              <div className="mb-12">
                <h2 className="text-2xl font-bold mb-6 flex items-center">
                  <Sparkles className="w-6 h-6 mr-2 text-[#12d6fa]" />
                  You Might Also Like
                </h2>
                
                {loadingRelated ? (
                  <div className="grid grid-cols-1 md:grid-cols-2 lg:grid-cols-4 gap-6">
                    {[1, 2, 3, 4].map((i) => (
                      <Card key={i} className="h-full">
                        <CardContent className="p-4">
                          <div className="aspect-square bg-gray-200 animate-pulse rounded-lg mb-4"></div>
                          <div className="h-5 bg-gray-200 animate-pulse rounded mb-2 w-3/4"></div>
                          <div className="h-4 bg-gray-200 animate-pulse rounded mb-4 w-1/2"></div>
                          <div className="h-8 bg-gray-200 animate-pulse rounded"></div>
                        </CardContent>
                      </Card>
                    ))}
                  </div>
                ) : relatedProducts.length > 0 ? (
                  <div className="grid grid-cols-1 md:grid-cols-2 lg:grid-cols-4 gap-6">
                    {relatedProducts.map((relatedProduct) => (
                    <Link key={relatedProduct.id} href={`/shop/sodamakers/${relatedProduct.slug}`} className="block group">
                      <Card className="cursor-pointer hover:shadow-xl transition-all duration-300 group-hover:-translate-y-1 h-full">
                        <CardContent className="p-4">
                          <div className="relative aspect-square bg-gray-100 rounded-lg mb-4 overflow-hidden">
                            <img
                              src={relatedProduct.image || "/placeholder.svg"}
                              alt={relatedProduct.name}
                              className="w-full h-full object-cover group-hover:scale-110 transition-transform duration-300"
                            />
                            {relatedProduct.badge && (
                              <Badge className="absolute top-2 left-2 bg-[#12d6fa] text-white">
                                {relatedProduct.badge}
                              </Badge>
                            )}
                            {relatedProduct.originalPrice > relatedProduct.price && (
                              <Badge className="absolute top-2 right-2 bg-red-500 text-white">
                                {Math.round(
                                  ((relatedProduct.originalPrice - relatedProduct.price) /
                                    relatedProduct.originalPrice) *
                                    100,
                                )}%
                                OFF
                              </Badge>
                            )}
                          </div>

                          <h3 className="font-semibold mb-2 group-hover:text-[#12d6fa] transition-colors line-clamp-2">
                            {relatedProduct.name}
                          </h3>

                          <div className="flex items-center justify-between mb-2">
                            <div className="flex items-center space-x-2">
                              <span className="font-bold text-[#12d6fa]">
                                <SaudiRiyal amount={relatedProduct.price} size="sm" />
                              </span>
                              {relatedProduct.originalPrice > relatedProduct.price && (
                                <span className="text-sm text-muted-foreground line-through">
                                  <SaudiRiyal amount={relatedProduct.originalPrice} size="sm" />
                                </span>
                              )}
                            </div>
                          </div>

                          <div className="flex items-center justify-between">
                            <div className="flex items-center space-x-1">
                              <Star className="w-4 h-4 text-yellow-400 fill-current" />
                              <span className="text-sm font-medium">{relatedProduct.rating}</span>
                              <span className="text-xs text-muted-foreground">({relatedProduct.reviews})</span>
                            </div>

                            <Button
                              size="sm"
                              variant="outline"
                              className="opacity-0 group-hover:opacity-100 transition-opacity border-[#12d6fa] text-[#12d6fa] hover:bg-[#12d6fa] hover:text-white bg-transparent"
                              onClick={(e) => {
                                e.preventDefault()
                                alert(`Added ${relatedProduct.name} to cart!`)
                              }}
                            >
                              <ShoppingCart className="w-3 h-3" />
                            </Button>
                          </div>
                        </CardContent>
                      </Card>
                    </Link>
                  ))}
                  </div>
                ) : (
                  <div className="text-center py-10 bg-gray-50 rounded-lg">
                    <Package className="w-12 h-12 mx-auto text-gray-400 mb-4" />
                    <h3 className="text-lg font-medium text-gray-900 mb-2">No related products found</h3>
                    <p className="text-gray-500">Check out our other products in the shop</p>
                    <Button className="mt-4 bg-[#12d6fa] hover:bg-[#0fbfe0] text-white">
                      <Link href="/shop/sodamakers">Browse All Soda Makers</Link>
                    </Button>
                  </div>
                )}
                </div>
              </div>
            </div>
          </div>

          {/* Enhanced Modals and Dialogs */}

          {/* Media Gallery Modal */}
          <Dialog open={showImageGallery} onOpenChange={setShowImageGallery}>
            <DialogContent className="max-w-4xl max-h-[90vh] p-0 w-[95vw] sm:w-full">
              <div className="relative">
                {isShowingVideo ? (
                  <div className="w-full h-[60vh] sm:h-[80vh]">
                    {combinedMedia[selectedImage] && isYouTubeUrl(combinedMedia[selectedImage].src) ? (
                      <YouTubeVideo
                        videoUrl={combinedMedia[selectedImage].src}
                        title={`${product.name} - Product Video`}
                        className="w-full h-full"
                        showThumbnail={false}
                        autoplay={true}
                        controls={true}
                      />
                    ) : (
                      <video
                        className="w-full h-full object-contain"
                        controls
                        autoPlay
                        poster="/placeholder.svg"
                      >
                        <source src={combinedMedia[selectedImage]?.src} type="video/mp4" />
                        <source src={combinedMedia[selectedImage]?.src} type="video/webm" />
                        <source src={combinedMedia[selectedImage]?.src} type="video/ogg" />
                        Your browser does not support the video tag.
                      </video>
                    )}
                  </div>
                ) : (
                  <img
                    src={product.images?.[selectedImage] || "/placeholder.svg"}
                    alt={product.name}
                    className="w-full h-auto max-h-[80vh] object-contain"
                  />
                )}
                <Button
                  variant="outline"
                  size="icon"
                  className="absolute top-4 right-4 bg-white/80 hover:bg-white"
                  onClick={() => setShowImageGallery(false)}
                >
                  <X className="w-4 h-4" />
                </Button>

                {combinedMedia.length > 1 && (
                  <>
                    <Button
                      variant="outline"
                      size="icon"
                      className="absolute left-4 top-1/2 -translate-y-1/2 bg-white/80 hover:bg-white"
                      onClick={() =>
                        handleImageSelect(selectedImage > 0 ? selectedImage - 1 : combinedMedia.length - 1)
                      }
                    >
                      <ChevronLeft className="w-4 h-4" />
                    </Button>
                    <Button
                      variant="outline"
                      size="icon"
                      className="absolute right-4 top-1/2 -translate-y-1/2 bg-white/80 hover:bg-white"
                      onClick={() =>
                        handleImageSelect(selectedImage < combinedMedia.length - 1 ? selectedImage + 1 : 0)
                      }
                    >
                      <ChevronRight className="w-4 h-4" />
                    </Button>
                  </>
                )}
              </div>

              <div className="p-4 border-t">
                <div className="flex space-x-2 overflow-x-auto">
                  {combinedMedia.map((media, index) => (
                    <button
                      key={index}
                      onClick={() => handleImageSelect(index)}
                      className={`flex-shrink-0 w-16 h-16 rounded border-2 overflow-hidden relative ${
                        selectedImage === index ? "border-[#12d6fa]" : "border-gray-200"
                      }`}
                    >
                      {media.type === 'video' ? (
                        <>
                          {isYouTubeUrl(media.src) ? (
                            <img
                              src={`https://img.youtube.com/vi/${getYouTubeVideoId(media.src)}/mqdefault.jpg`}
                              alt="Video thumbnail"
                              className="w-full h-full object-cover"
                            />
                          ) : (
                            <video
                              className="w-full h-full object-cover"
                              muted
                            >
                              <source src={media.src} type="video/mp4" />
                              <source src={media.src} type="video/webm" />
                              <source src={media.src} type="video/ogg" />
                            </video>
                          )}
                          <div className="absolute inset-0 bg-black/20 flex items-center justify-center">
                            <Play className="w-4 h-4 text-white" />
                          </div>
                        </>
                      ) : (
                        <img
                          src={media.src || "/placeholder.svg"}
                          alt={`${product.name} ${index + 1}`}
                          className="w-full h-full object-cover"
                        />
                      )}
                    </button>
                  ))}
                </div>
              </div>
            </DialogContent>
          </Dialog>

      
      </TooltipProvider>
    </PageLayout>
  );
}<|MERGE_RESOLUTION|>--- conflicted
+++ resolved
@@ -1163,13 +1163,6 @@
                         </div>
                       )}
                     </div>
-<<<<<<< HEAD
-=======
-                    <p className="text-sm text-gray-600">
-                      {stockMessage} • Free shipping on orders over 200 <SaudiRiyalSymbol size="xs" />
-                    </p>
-                  </div>
->>>>>>> 40c863dd
 
                     {/* Enhanced Stock and Badges */}
                     <div className="flex items-center flex-wrap gap-2 mb-6">
