--- conflicted
+++ resolved
@@ -197,24 +197,13 @@
         throw new Error(data.message || 'Failed to fetch chat status');
       }
     } catch (error) {
-<<<<<<< HEAD
       // Only log if it's not a timeout or network error
       if (error instanceof Error && error.name !== 'TimeoutError' && error.name !== 'TypeError') {
         console.warn('Error fetching chat status:', error.message || error);
       }
-      // Return default status if API fails
-      return {
-=======
-      console.error('🔥 ChatSettingsService: Error fetching chat status:', error);
-      console.error('🔥 ChatSettingsService: Error details:', {
-        message: error instanceof Error ? error.message : String(error),
-        name: error instanceof Error ? error.name : 'Unknown',
-        stack: error instanceof Error ? error.stack : undefined
-      });
       
       // Return cached data or default if API fails
       const fallbackStatus = this.cachedStatus || {
->>>>>>> 19db63d7
         isOnline: false,
         isEnabled: false,
         workingHours: { start: '09:00', end: '17:00' },
