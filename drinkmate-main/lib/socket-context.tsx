--- conflicted
+++ resolved
@@ -1,12 +1,14 @@
 "use client"
 
-import React, { createContext, useContext, useEffect, useState, ReactNode } from 'react'
+import React, { createContext, useContext, useEffect, useState, useRef, useCallback, ReactNode } from 'react'
 import { io, Socket } from 'socket.io-client'
 import { useAuth } from './auth-context'
 
 interface SocketContextType {
   socket: Socket | null
   isConnected: boolean
+  connectSocket: () => Promise<void>
+  disconnectSocket: () => void
   joinChat: (chatId: string) => void
   leaveChat: (chatId: string) => void
   sendMessage: (chatId: string, content: string, type?: string) => void
@@ -26,15 +28,11 @@
   const [socket, setSocket] = useState<Socket | null>(null)
   const [isConnected, setIsConnected] = useState(false)
   const { user, token } = useAuth()
-
-<<<<<<< HEAD
-  useEffect(() => {
-    console.log('Socket context effect running:', { user, token, hasUser: !!user, hasToken: !!token })
-    
-=======
+  const socketRef = useRef<Socket | null>(null)
+  const isConnectingRef = useRef<boolean>(false)
+
   // Function to connect socket manually
   const connectSocket = useCallback(async () => {
->>>>>>> 9595013e
     if (!user || !token) {
       console.log('No user or token, disconnecting socket')
       if (socket) {
@@ -45,15 +43,8 @@
       return
     }
 
-<<<<<<< HEAD
     // Initialize socket connection
     console.log('Initializing socket connection with token:', token ? 'present' : 'missing')
-=======
-    if (socketRef.current && isConnected) {
-      console.log('🔥 Socket already connected, skipping')
-      return
-    }
-
     if (isConnectingRef.current) {
       console.log('🔥 Socket connection already in progress, skipping')
       return
@@ -72,7 +63,6 @@
       socketRef.current = null
     }
 
->>>>>>> 9595013e
     const newSocket = io(process.env.NEXT_PUBLIC_API_URL || 'http://localhost:3000', {
       auth: {
         token: token
@@ -101,8 +91,6 @@
       console.error('Socket connection error:', error)
       console.error('Token being used:', token)
       setIsConnected(false)
-<<<<<<< HEAD
-=======
       isConnectingRef.current = false
       
       // Retry connection after a delay, but limit retries
@@ -118,7 +106,6 @@
       } else {
         console.log('🔥 Max retry attempts reached, giving up on socket connection')
       }
->>>>>>> 9595013e
     })
 
     newSocket.on('reconnect', (attemptNumber) => {
@@ -137,8 +124,6 @@
 
     console.log('Setting socket in state:', newSocket)
     setSocket(newSocket)
-<<<<<<< HEAD
-=======
     socketRef.current = newSocket
   }, [token, user, isConnected]) // Add isConnected to dependencies to prevent infinite loops
 
@@ -159,14 +144,11 @@
       disconnectSocket()
     }
   }, [user, token, disconnectSocket])
->>>>>>> 9595013e
-
-    // Cleanup on unmount
-    return () => {
-      console.log('Cleaning up socket connection')
-      newSocket.disconnect()
-    }
-  }, [user, token])
+
+  // Call connectSocket when user or token changes
+  useEffect(() => {
+    connectSocket()
+  }, [connectSocket])
 
   const joinChat = (chatId: string) => {
     if (socket) {
@@ -213,6 +195,8 @@
   const value: SocketContextType = {
     socket,
     isConnected,
+    connectSocket,
+    disconnectSocket,
     joinChat,
     leaveChat,
     sendMessage,
