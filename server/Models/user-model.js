const mongoose = require('mongoose');

const userSchema = new mongoose.Schema({
  // Basic Information
  username: {
    type: String,
    required: true,
    unique: true,
    trim: true,
    minlength: 3,
    maxlength: 30
  },
  email: {
    type: String,
    required: true,
    unique: true,
    lowercase: true,
    trim: true,
    match: [/^\w+([.-]?\w+)*@\w+([.-]?\w+)*(\.\w{2,3})+$/, 'Please enter a valid email']
  },
  password: {
    type: String,
    required: true,
    minlength: 8
  },
  
  // Personal Information
  name: {
    type: String,
    required: false,
    trim: true,
    maxlength: 100,
    default: ''
  },
  phone: {
    type: String,
    trim: true,
<<<<<<< HEAD
    match: [/^[\+]?[0-9][\d]{0,15}$/, 'Please enter a valid phone number']
=======
    match: [/^(\+966|966|0)?[5-9][0-9]{8}$/, 'Please enter a valid Saudi phone number (e.g., 0507551812)']
>>>>>>> 1a18c293
  },
  
  // Address Information
  district: {
    type: String,
    trim: true
  },
  city: {
    type: String,
    trim: true
  },
  country: {
    type: String,
    default: 'Saudi Arabia',
    trim: true
  },
  nationalAddress: {
    type: String,
    trim: true,
    match: [/^[A-Z]{4}[0-9]{4}$/, 'National Address must be 4 letters followed by 4 numbers (e.g., JESA3591)']
  },
  
  // Account Status
  status: {
    type: String,
    enum: ['active', 'inactive', 'blocked', 'pending'],
    default: 'active'
  },
  emailVerified: {
    type: Boolean,
    default: false
  },
  phoneVerified: {
    type: Boolean,
    default: false
  },
  
  // Role and Permissions
  role: {
    type: String,
    enum: ['user', 'admin', 'moderator'],
    default: 'user'
  },
  isAdmin: {
    type: Boolean,
    default: false
  },
  
  // Activity Tracking
  lastLogin: {
    type: Date,
    default: Date.now
  },
  loginCount: {
    type: Number,
    default: 0
  },
  lastActivity: {
    type: Date,
    default: Date.now
  },
  
  // Preferences
  preferences: {
    language: {
      type: String,
      enum: ['en', 'ar'],
      default: 'en'
    },
    currency: {
      type: String,
      default: 'SAR'
    },
    notifications: {
      email: {
        type: Boolean,
        default: true
      },
      sms: {
        type: Boolean,
        default: false
      },
      push: {
        type: Boolean,
        default: true
      }
    }
  },
  
  // Social Login (if implemented later)
  socialLogins: [{
    provider: {
      type: String,
      enum: ['google', 'facebook', 'apple']
    },
    providerId: String,
    providerEmail: String
  }],
  
  // Security
  passwordResetToken: String,
  passwordResetExpires: Date,
  emailVerificationToken: String,
  emailVerificationExpires: Date,
  
  // Timestamps
  createdAt: {
    type: Date,
    default: Date.now
  },
  updatedAt: {
    type: Date,
    default: Date.now
  }
}, {
  timestamps: true,
  toJSON: { virtuals: true },
  toObject: { virtuals: true }
});

// Virtual for full name (now just returns the name field)
userSchema.virtual('fullName').get(function() {
  return this.name;
});

// Indexes for better performance (email and username already have unique indexes)
userSchema.index({ status: 1 });
userSchema.index({ createdAt: -1 });

// Pre-save middleware
userSchema.pre('save', async function(next) {
  // Only hash the password if it has been modified (or is new)
  if (!this.isModified('password')) {
    this.updatedAt = Date.now();
    return next();
  }

  try {
    // Hash the password with cost of 10
    const bcrypt = require('bcryptjs');
    const saltRounds = 10;
    this.password = await bcrypt.hash(this.password, saltRounds);
    this.updatedAt = Date.now();
    next();
  } catch (error) {
    next(error);
  }
});

// Method to get public profile (without sensitive data)
userSchema.methods.getPublicProfile = function() {
  const userObject = this.toObject();
  delete userObject.password;
  delete userObject.passwordResetToken;
  delete userObject.passwordResetExpires;
  delete userObject.emailVerificationToken;
  delete userObject.emailVerificationExpires;
  return userObject;
};

// Method to check if user is active
userSchema.methods.isActive = function() {
  return this.status === 'active' && this.emailVerified;
};

// Method to compare password
userSchema.methods.comparePassword = async function(candidatePassword) {
  const bcrypt = require('bcryptjs');
  return await bcrypt.compare(candidatePassword, this.password);
};

// Method to generate auth token
userSchema.methods.generateAuthToken = function() {
  const jwt = require('jsonwebtoken');
  return jwt.sign(
    { 
      id: this._id, 
      isAdmin: this.isAdmin 
    },
    process.env.JWT_SECRET || 'default_dev_secret',
    { 
      expiresIn: '2d',
      issuer: 'drinkmate-api',
      audience: 'drinkmate-client'
    }
  );
};

module.exports = mongoose.model('User', userSchema);<|MERGE_RESOLUTION|>--- conflicted
+++ resolved
@@ -35,11 +35,7 @@
   phone: {
     type: String,
     trim: true,
-<<<<<<< HEAD
-    match: [/^[\+]?[0-9][\d]{0,15}$/, 'Please enter a valid phone number']
-=======
     match: [/^(\+966|966|0)?[5-9][0-9]{8}$/, 'Please enter a valid Saudi phone number (e.g., 0507551812)']
->>>>>>> 1a18c293
   },
   
   // Address Information
